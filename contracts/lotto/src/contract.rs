#[cfg(not(feature = "library"))]
use cosmwasm_std::entry_point;

use crate::error::ContractError;
use crate::helpers::{
    base64_encoded_tickets_to_vec_string_tickets, calculate_lottery_balance,
    calculate_winner_prize, claim_unbonded_withdrawals, compute_depositor_reward, compute_reward,
    compute_sponsor_reward, is_valid_sequence, pseudo_random_seq, uint256_times_decimal256_ceil,
};
use crate::prize_strategy::{execute_lottery, execute_prize};
use crate::querier::{query_balance, query_exchange_rate, query_glow_emission_rate};
use crate::state::{
<<<<<<< HEAD
    old_read_depositors, old_remove_depositor_info, read_depositor_info, read_depositor_stats,
    read_depositors_info, read_depositors_stats, read_lottery_info, read_sponsor_info,
    store_depositor_info, store_sponsor_info, Config, DepositorInfo, Pool, PrizeInfo, SponsorInfo,
    State, CONFIG, OLDCONFIG, POOL, PRIZES, STATE, TICKETS,
=======
    old_read_lottery_info, old_remove_lottery_info, read_depositor_info, read_depositor_stats,
    read_depositors_info, read_depositors_stats, read_lottery_info, read_sponsor_info,
    store_depositor_info, store_lottery_info, store_sponsor_info, Config, DepositorInfo,
    LotteryInfo, Pool, PrizeInfo, SponsorInfo, State, CONFIG, OLDCONFIG, POOL, PRIZES, STATE,
    TICKETS,
>>>>>>> 3a6f4f61
};
use cosmwasm_bignumber::{Decimal256, Uint256};
use cosmwasm_std::{
    attr, coin, to_binary, Addr, BankMsg, Binary, Coin, CosmosMsg, Deps, DepsMut, Env, MessageInfo,
    Response, StdError, StdResult, Timestamp, Uint128, WasmMsg,
};
use cw0::{Duration, Expiration};
use cw20::Cw20ExecuteMsg;
use cw_storage_plus::U64Key;
use glow_protocol::distributor::ExecuteMsg as FaucetExecuteMsg;
use glow_protocol::lotto::{
    BoostConfig, Claim, ConfigResponse, DepositorInfoResponse, DepositorStatsResponse,
    DepositorsInfoResponse, DepositorsStatsResponse, ExecuteMsg, InstantiateMsg,
    LotteryBalanceResponse, LotteryInfoResponse, MigrateMsg, PoolResponse, PrizeInfoResponse,
    QueryMsg, SponsorInfoResponse, StateResponse, TicketInfoResponse,
};
use glow_protocol::lotto::{NUM_PRIZE_BUCKETS, TICKET_LENGTH};
use glow_protocol::querier::deduct_tax;
use moneymarket::market::{Cw20HookMsg, EpochStateResponse, ExecuteMsg as AnchorMsg};
use std::ops::{Add, Sub};
use terraswap::querier::query_token_balance;

pub const INITIAL_DEPOSIT_AMOUNT: u128 = 10_000_000;
pub const MAX_CLAIMS: u8 = 15;
pub const THIRTY_MINUTE_TIME: u64 = 60 * 30;
pub const MAX_HOLDERS_FLOOR: u8 = 10;
pub const MAX_HOLDERS_CAP: u8 = 100;

#[cfg_attr(not(feature = "library"), entry_point)]
pub fn instantiate(
    deps: DepsMut,
    env: Env,
    info: MessageInfo,
    msg: InstantiateMsg,
) -> Result<Response, ContractError> {
    let initial_deposit = info
        .funds
        .iter()
        .find(|c| c.denom == msg.stable_denom)
        .map(|c| c.amount)
        .unwrap_or_else(Uint128::zero);

    if initial_deposit != Uint128::from(INITIAL_DEPOSIT_AMOUNT) {
        return Err(ContractError::InvalidDepositInstantiation(initial_deposit));
    }

    // Validate prize distribution
    if msg.prize_distribution.len() != NUM_PRIZE_BUCKETS {
        return Err(ContractError::InvalidPrizeDistribution {});
    }

    let mut sum = Decimal256::zero();
    for item in msg.prize_distribution.iter() {
        sum += *item;
    }

    if sum != Decimal256::one() {
        return Err(ContractError::InvalidPrizeDistribution {});
    }

    // Validate factors
    if msg.reserve_factor > Decimal256::one() {
        return Err(ContractError::InvalidReserveFactor {});
    }
    if msg.split_factor > Decimal256::one() {
        return Err(ContractError::InvalidSplitFactor {});
    }
    if msg.instant_withdrawal_fee > Decimal256::one() {
        return Err(ContractError::InvalidWithdrawalFee {});
    }

    // Validate that epoch_interval is at least 30 minutes
    if msg.epoch_interval < THIRTY_MINUTE_TIME {
        return Err(ContractError::InvalidEpochInterval {});
    }

    // Validate that max_holders is within the bounds
    if msg.max_holders < MAX_HOLDERS_FLOOR || MAX_HOLDERS_CAP < msg.max_holders {
        return Err(ContractError::InvalidMaxHoldersOutsideBounds {});
    }

    let default_lotto_winner_boost_config: BoostConfig = BoostConfig {
        base_multiplier: Decimal256::from_ratio(40, 100),
        max_multiplier: Decimal256::one(),
        total_voting_power_weight: Decimal256::percent(150),
    };

    let lotto_winner_boost_config =
        if let Some(msg_lotto_winner_boost_config) = msg.lotto_winner_boost_config {
            if msg_lotto_winner_boost_config.base_multiplier
                > msg_lotto_winner_boost_config.max_multiplier
            {
                return Err(ContractError::InvalidBoostConfig {});
            }
            msg_lotto_winner_boost_config
        } else {
            default_lotto_winner_boost_config
        };

    CONFIG.save(
        deps.storage,
        &Config {
            owner: deps.api.addr_validate(msg.owner.as_str())?,
            a_terra_contract: deps.api.addr_validate(msg.aterra_contract.as_str())?,
            gov_contract: Addr::unchecked(""),
            community_contract: Addr::unchecked(""),
            distributor_contract: Addr::unchecked(""),
            oracle_contract: deps.api.addr_validate(msg.oracle_contract.as_str())?,
            stable_denom: msg.stable_denom.clone(),
            anchor_contract: deps.api.addr_validate(msg.anchor_contract.as_str())?,
            lottery_interval: Duration::Time(msg.lottery_interval),
            epoch_interval: Duration::Time(msg.epoch_interval),
            block_time: Duration::Time(msg.block_time),
            round_delta: msg.round_delta,
            ticket_price: msg.ticket_price,
            max_holders: msg.max_holders,
            prize_distribution: msg.prize_distribution,
            target_award: msg.target_award,
            reserve_factor: msg.reserve_factor,
            split_factor: msg.split_factor,
            instant_withdrawal_fee: msg.instant_withdrawal_fee,
            unbonding_period: Duration::Time(msg.unbonding_period),
            max_tickets_per_depositor: msg.max_tickets_per_depositor,
            glow_prize_buckets: msg.glow_prize_buckets,
            paused: false,
            lotto_winner_boost_config,
        },
    )?;

    // Validate first lottery is in the future
    if msg.initial_lottery_execution <= env.block.time.seconds() {
        return Err(ContractError::InvalidFirstLotteryExec {});
    }

    STATE.save(
        deps.storage,
        &State {
            total_tickets: Uint256::zero(),
            total_reserve: Uint256::zero(),
            prize_buckets: [Uint256::zero(); NUM_PRIZE_BUCKETS],
            current_lottery: 0,
            next_lottery_time: Expiration::AtTime(Timestamp::from_seconds(
                msg.initial_lottery_execution,
            )),
            next_lottery_exec_time: Expiration::Never {},
            next_epoch: Duration::Time(msg.epoch_interval).after(&env.block),
            last_reward_updated: env.block.height,
            global_reward_index: Decimal256::zero(),
            glow_emission_rate: msg.initial_emission_rate,
        },
    )?;

    POOL.save(
        deps.storage,
        &Pool {
            total_user_lottery_deposits: Uint256::zero(),
            total_user_savings_aust: Uint256::zero(),
            total_sponsor_lottery_deposits: Uint256::zero(),
        },
    )?;

    // Deduct taxes that will be payed when transferring to anchor
    let tax_deducted_initial_deposit = Uint256::from(
        deduct_tax(
            deps.as_ref(),
            coin(initial_deposit.into(), msg.stable_denom.clone()),
        )?
        .amount,
    );

    // Convert the initial deposit amount to aust
    let messages: Vec<CosmosMsg> = vec![CosmosMsg::Wasm(WasmMsg::Execute {
        contract_addr: msg.anchor_contract,
        funds: vec![Coin {
            denom: msg.stable_denom,
            amount: tax_deducted_initial_deposit.into(),
        }],
        msg: to_binary(&AnchorMsg::DepositStable {})?,
    })];

    Ok(Response::default().add_messages(messages))
}

#[cfg_attr(not(feature = "library"), entry_point)]
pub fn execute(
    deps: DepsMut,
    env: Env,
    info: MessageInfo,
    msg: ExecuteMsg,
) -> Result<Response, ContractError> {
    if let ExecuteMsg::MigrateOldDepositors { limit } = msg {
        return migrate_old_depositors(deps, limit);
    }

    if let ExecuteMsg::UpdateConfig {
        owner,
        oracle_addr,
        reserve_factor,
        instant_withdrawal_fee,
        unbonding_period,
        epoch_interval,
        max_holders,
        max_tickets_per_depositor,
        paused,
        lotto_winner_boost_config,
    } = msg
    {
        return execute_update_config(
            deps,
            info,
            owner,
            oracle_addr,
            reserve_factor,
            instant_withdrawal_fee,
            unbonding_period,
            epoch_interval,
            max_holders,
            max_tickets_per_depositor,
            paused,
            lotto_winner_boost_config,
        );
    }

    let config = CONFIG.load(deps.storage)?;
    if config.paused {
        return Err(ContractError::Std(StdError::generic_err(
            "The contract is temporarily paused.",
        )));
    }

    match msg {
        ExecuteMsg::RegisterContracts {
            gov_contract,
            community_contract,
            distributor_contract,
        } => execute_register_contracts(
            deps,
            info,
            gov_contract,
            community_contract,
            distributor_contract,
        ),
        ExecuteMsg::Deposit { encoded_tickets } => {
            execute_deposit(deps, env, info, encoded_tickets)
        }
        ExecuteMsg::Gift {
            encoded_tickets,
            recipient,
        } => execute_gift(deps, env, info, encoded_tickets, recipient),
        ExecuteMsg::Sponsor {
            award,
            prize_distribution,
        } => execute_sponsor(deps, env, info, award, prize_distribution),
        ExecuteMsg::SponsorWithdraw {} => execute_sponsor_withdraw(deps, env, info),
        ExecuteMsg::Withdraw { amount, instant } => {
            execute_withdraw(deps, env, info, amount, instant)
        }
        ExecuteMsg::Claim {} => execute_claim_unbonded(deps, env, info),
        ExecuteMsg::ClaimLottery { lottery_ids } => {
            execute_claim_lottery(deps, env, info, lottery_ids)
        }
        ExecuteMsg::ClaimRewards {} => execute_claim_rewards(deps, env, info),
        ExecuteMsg::ExecuteLottery {} => execute_lottery(deps, env, info),
        ExecuteMsg::ExecutePrize { limit } => execute_prize(deps, env, info, limit),
        ExecuteMsg::ExecuteEpochOps {} => execute_epoch_ops(deps, env),
        ExecuteMsg::UpdateConfig {
            owner,
            oracle_addr,
            reserve_factor,
            instant_withdrawal_fee,
            unbonding_period,
            epoch_interval,
            max_holders,
            max_tickets_per_depositor,
            paused,
            lotto_winner_boost_config,
        } => execute_update_config(
            deps,
            info,
            owner,
            oracle_addr,
            reserve_factor,
            instant_withdrawal_fee,
            unbonding_period,
            epoch_interval,
            max_holders,
            max_tickets_per_depositor,
            paused,
            lotto_winner_boost_config,
        ),
        ExecuteMsg::UpdateLotteryConfig {
            lottery_interval,
            block_time,
            ticket_price,
            prize_distribution,
            round_delta,
        } => execute_update_lottery_config(
            deps,
            info,
            lottery_interval,
            block_time,
            ticket_price,
            prize_distribution,
            round_delta,
        ),
        ExecuteMsg::MigrateOldDepositors { .. } => Err(ContractError::Std(StdError::generic_err(
            "Cannot call MigrateLoop when unpaused.",
        ))),
    }
}

pub fn execute_register_contracts(
    deps: DepsMut,
    info: MessageInfo,
    gov_contract: String,
    community_contract: String,
    distributor_contract: String,
) -> Result<Response, ContractError> {
    let mut config: Config = CONFIG.load(deps.storage)?;

    // check permission
    if info.sender != config.owner {
        return Err(ContractError::Unauthorized {});
    }

    // can't be registered twice
    if config.contracts_registered() {
        return Err(ContractError::AlreadyRegistered {});
    }

    config.gov_contract = deps.api.addr_validate(&gov_contract)?;
    config.community_contract = deps.api.addr_validate(&community_contract)?;
    config.distributor_contract = deps.api.addr_validate(&distributor_contract)?;
    CONFIG.save(deps.storage, &config)?;

    Ok(Response::default())
}

pub fn deposit(
    deps: DepsMut,
    env: Env,
    info: MessageInfo,
    recipient: Option<String>,
    encoded_tickets: String,
) -> Result<Response, ContractError> {
    let config = CONFIG.load(deps.storage)?;
    let mut state = STATE.load(deps.storage)?;
    let mut pool = POOL.load(deps.storage)?;

    // Get the aust exchange rate
    let rate = query_exchange_rate(
        deps.as_ref(),
        config.anchor_contract.to_string(),
        env.block.height,
    )?
    .exchange_rate;

    // Get the amount of funds sent in the base stable denom
    let deposit_amount = info
        .funds
        .iter()
        .find(|c| c.denom == config.stable_denom)
        .map(|c| Uint256::from(c.amount))
        .unwrap_or_else(Uint256::zero);

    // Get combinations from encoded tickets
    let combinations = base64_encoded_tickets_to_vec_string_tickets(encoded_tickets)?;

    // Get the depositor info
    // depositor being either the message sender
    // or the recipient that will be reciving the deposited funds if specified
    let depositor = if let Some(recipient) = recipient.clone() {
        deps.api.addr_validate(recipient.as_str())?
    } else {
        info.sender.clone()
    };
    let mut depositor_info: DepositorInfo = read_depositor_info(deps.storage, &depositor);

    // Get the amount of requested tickets
    let mut amount_tickets = combinations.len() as u64;

    // Validate that the deposit amount is non zero
    if deposit_amount.is_zero() {
        return if recipient.is_some() {
            Err(ContractError::ZeroGiftAmount {})
        } else {
            Err(ContractError::ZeroDepositAmount {})
        };
    }

    // Validate that all sequence combinations are valid
    for combination in combinations.clone() {
        if !is_valid_sequence(&combination, TICKET_LENGTH) {
            return Err(ContractError::InvalidSequence(combination));
        }
    }

    // Validate that the lottery has not already started
    let current_lottery = read_lottery_info(deps.storage, state.current_lottery);
    if current_lottery.rand_round != 0 {
        return Err(ContractError::LotteryAlreadyStarted {});
    }

    // Validate that the deposit size is greater than or equal to the corresponding cost of the requested number of tickets
    let required_amount = config.ticket_price * Uint256::from(amount_tickets);
    if deposit_amount < required_amount {
        return if recipient.is_some() {
            Err(ContractError::InsufficientGiftDepositAmount(amount_tickets))
        } else {
            Err(ContractError::InsufficientDepositAmount(amount_tickets))
        };
    }

    // update the glow deposit reward index
    compute_reward(&mut state, &pool, env.block.height);
    // update the glow depositor reward for the depositor
    compute_depositor_reward(&state, &mut depositor_info);

    // deduct tx taxes when calculating the net deposited amount in anchor
    let net_coin_amount = deduct_tax(
        deps.as_ref(),
        coin(deposit_amount.into(), config.stable_denom.clone()),
    )?;
    let post_tax_deposit_amount = Uint256::from(net_coin_amount.amount);

    // Get the number of minted aust
    let minted_aust = post_tax_deposit_amount / rate;

    // Get the number of minted aust that will go towards the lottery
    let minted_lottery_aust = minted_aust * config.split_factor;

    // Get the number of minted aust that will go towards savings
    let minted_savings_aust = minted_aust - minted_lottery_aust;

    // Get the value of minted aust going towards the lottery
    let minted_lottery_aust_value = minted_lottery_aust * rate;

    // Get the number of tickets the user would have post transaction (without accounting for round up)
    let raw_post_transaction_num_depositor_tickets =
        Uint256::from((depositor_info.tickets.len() + combinations.len()) as u128);

    // Add the depositor's previous lottery_deposit with the split_factor portion of their pretax deposit_amount
    let mixed_tax_post_transaction_lottery_deposit =
        depositor_info.lottery_deposit + deposit_amount * config.split_factor;

    // Check if we need to round up the number of combinations based on the depositor's mixed_tax_post_transaction_lottery_deposit
    let mut new_combinations = combinations;
    if mixed_tax_post_transaction_lottery_deposit
        >= (raw_post_transaction_num_depositor_tickets + Uint256::one())
            * config.ticket_price
            * config.split_factor
    {
        let current_time = env.block.time.nanos();
        let sequence = pseudo_random_seq(
            info.sender.clone().into_string(),
            depositor_info.tickets.len() as u64,
            current_time,
        );

        new_combinations.push(sequence);
        amount_tickets += 1;
    }

    // Get the number of tickets the user would have post transaction (accounting for roundup)
    let post_transaction_num_depositor_tickets =
        depositor_info.tickets.len() as u64 + amount_tickets;

    // Validate that the depositor won't go over max_tickets_per_depositor
    if post_transaction_num_depositor_tickets > config.max_tickets_per_depositor {
        return Err(ContractError::MaxTicketsPerDepositorExceeded {
            max_tickets_per_depositor: config.max_tickets_per_depositor,
            post_transaction_num_depositor_tickets,
        });
    }

    for combination in new_combinations {
        // check that the number of holders for any given ticket isn't too high
        if let Some(holders) = TICKETS
            .may_load(deps.storage, combination.as_bytes())
            .unwrap()
        {
            if holders.len() >= config.max_holders as usize {
                return Err(ContractError::InvalidHolderSequence(combination));
            }
        }

        // update the TICKETS storage
        let add_ticket = |a: Option<Vec<Addr>>| -> StdResult<Vec<Addr>> {
            let mut b = a.unwrap_or_default();
            b.push(depositor.clone());
            Ok(b)
        };
        TICKETS
            .update(deps.storage, combination.as_bytes(), add_ticket)
            .unwrap();

        // add the combination to the depositor_info
        depositor_info.tickets.push(combination);
    }

    // Increase the depositor's lottery_deposit by the value of the minted lottery aust
    depositor_info.lottery_deposit = depositor_info
        .lottery_deposit
        .add(minted_lottery_aust_value);

    // Increase the depositor's savings_aust by the number of minted savings aust
    depositor_info.savings_aust = depositor_info.savings_aust.add(minted_savings_aust);

    // Increase total_user_lottery_deposits by the value of the minted lottery aust
    pool.total_user_lottery_deposits = pool
        .total_user_lottery_deposits
        .add(minted_lottery_aust_value);

    // Increase total_user_savings_aust by the number of minted savings aust
    pool.total_user_savings_aust = pool.total_user_savings_aust.add(minted_savings_aust);

    // Update the number of total_tickets
    state.total_tickets = state.total_tickets.add(amount_tickets.into());

    // update depositor and state information
    store_depositor_info(deps.storage, &depositor, depositor_info)?;
    STATE.save(deps.storage, &state)?;
    POOL.save(deps.storage, &pool)?;

    // save depositor and state information
    Ok(Response::new()
        .add_messages(vec![CosmosMsg::Wasm(WasmMsg::Execute {
            contract_addr: config.anchor_contract.to_string(),
            funds: vec![Coin {
                denom: config.stable_denom,
                amount: post_tax_deposit_amount.into(),
            }],
            msg: to_binary(&AnchorMsg::DepositStable {})?,
        })])
        .add_attributes(vec![
            attr("action", "deposit"),
            attr("depositor", info.sender.to_string()),
            attr("recipient", depositor.to_string()),
            attr("deposit_amount", deposit_amount.to_string()),
            attr("tickets", amount_tickets.to_string()),
            attr("aust_minted", minted_aust.to_string()),
        ]))
}

// Deposit UST and get savings aust and tickets in return
pub fn execute_deposit(
    mut deps: DepsMut,
    env: Env,
    info: MessageInfo,
    encoded_tickets: String,
) -> Result<Response, ContractError> {
    deposit(deps.branch(), env, info, None, encoded_tickets)
}

// Gift several tickets at once to a given address
pub fn execute_gift(
    mut deps: DepsMut,
    env: Env,
    info: MessageInfo,
    encoded_tickets: String,
    to: String,
) -> Result<Response, ContractError> {
    if to == info.sender {
        return Err(ContractError::GiftToSelf {});
    }
    deposit(deps.branch(), env, info, Some(to), encoded_tickets)
}

// Make a donation deposit to the lottery pool
pub fn execute_sponsor(
    deps: DepsMut,
    env: Env,
    info: MessageInfo,
    award: Option<bool>,
    prize_distribution: Option<[Decimal256; NUM_PRIZE_BUCKETS]>,
) -> Result<Response, ContractError> {
    let config = CONFIG.load(deps.storage)?;
    let mut state = STATE.load(deps.storage)?;
    let mut pool = POOL.load(deps.storage)?;

    // get the amount of funds sent in the base stable denom
    let sponsor_amount = info
        .funds
        .iter()
        .find(|c| c.denom == config.stable_denom)
        .map(|c| Uint256::from(c.amount))
        .unwrap_or_else(Uint256::zero);

    // validate that the sponsor amount is non zero
    if sponsor_amount.is_zero() {
        return Err(ContractError::ZeroSponsorshipAmount {});
    }

    compute_reward(&mut state, &pool, env.block.height);

    let mut msgs: Vec<CosmosMsg> = vec![];

    if let None | Some(false) = award {
        // Deduct taxes that will be payed when transferring to anchor
        let net_sponsor_amount = Uint256::from(
            deduct_tax(
                deps.as_ref(),
                coin(sponsor_amount.into(), config.stable_denom.clone()),
            )?
            .amount,
        );

        // query exchange_rate from anchor money market
        let epoch_state: EpochStateResponse = query_exchange_rate(
            deps.as_ref(),
            config.anchor_contract.to_string(),
            env.block.height,
        )?;

        // add amount of aUST entitled from the deposit
        let minted_aust = net_sponsor_amount / epoch_state.exchange_rate;

        // Get minted_aust_value
        let minted_aust_value = minted_aust * epoch_state.exchange_rate;

        // fetch sponsor_info
        let mut sponsor_info: SponsorInfo = read_sponsor_info(deps.storage, &info.sender);

        // update sponsor sponsor rewards
        compute_sponsor_reward(&state, &mut sponsor_info);

        // add sponsor_amount to depositor
        sponsor_info.lottery_deposit = sponsor_info.lottery_deposit.add(minted_aust_value);
        store_sponsor_info(deps.storage, &info.sender, sponsor_info)?;

        // update pool
        pool.total_sponsor_lottery_deposits =
            pool.total_sponsor_lottery_deposits.add(minted_aust_value);

        // Push message to deposit stable coins into anchor
        msgs.push(CosmosMsg::Wasm(WasmMsg::Execute {
            contract_addr: config.anchor_contract.to_string(),
            funds: vec![Coin {
                denom: config.stable_denom,
                amount: net_sponsor_amount.into(),
            }],
            msg: to_binary(&AnchorMsg::DepositStable {})?,
        }));
    } else {
        // Award is instant

        // Get the prize_distribution or the prize_distribution in the config
        let prize_distribution = prize_distribution.unwrap_or(config.prize_distribution);

        // Validate that the prize_distribution is of length NUM_PRIZE_BUCKETS
        if prize_distribution.len() != NUM_PRIZE_BUCKETS {
            return Err(ContractError::InvalidPrizeDistribution {});
        }

        // Validate that the prize_distributions sums to 1
        let mut sum = Decimal256::zero();
        for item in prize_distribution.iter() {
            sum += *item;
        }

        if sum != Decimal256::one() {
            return Err(ContractError::InvalidPrizeDistribution {});
        }

        // Distribute the sponsorship to the prize buckets according to the prize distribution
        for (index, fraction_of_prize) in prize_distribution.iter().enumerate() {
            // Add the proportional amount of the net redeemed amount to the relevant award bucket.
            state.prize_buckets[index] += sponsor_amount * *fraction_of_prize
        }
    }

    STATE.save(deps.storage, &state)?;
    POOL.save(deps.storage, &pool)?;

    Ok(Response::new().add_messages(msgs).add_attributes(vec![
        attr("action", "sponsorship"),
        attr("sponsor", info.sender.to_string()),
        attr("sponsorship_amount", sponsor_amount),
    ]))
}

pub fn execute_sponsor_withdraw(
    deps: DepsMut,
    env: Env,
    info: MessageInfo,
) -> Result<Response, ContractError> {
    let config = CONFIG.load(deps.storage)?;
    let mut state = STATE.load(deps.storage)?;
    let mut pool = POOL.load(deps.storage)?;

    // Get the contract's aust balance
    let contract_a_balance = query_token_balance(
        &deps.querier,
        config.a_terra_contract.clone(),
        env.clone().contract.address,
    )?;

    // Get the aust exchange rate
    let rate = query_exchange_rate(
        deps.as_ref(),
        config.anchor_contract.to_string(),
        env.block.height,
    )?
    .exchange_rate;

    let mut sponsor_info: SponsorInfo = read_sponsor_info(deps.storage, &info.sender);

    // Validate that the sponsor has a lottery deposit
    if sponsor_info.lottery_deposit.is_zero() {
        return Err(ContractError::NoSponsorLotteryDeposit {});
    }

    // Validate that there isn't a lottery in progress
    let current_lottery = read_lottery_info(deps.storage, state.current_lottery);
    if current_lottery.rand_round != 0 {
        return Err(ContractError::LotteryAlreadyStarted {});
    }

    // Validate that the value of the contract's lottery aust is always at least the
    // sum of the value of the user savings aust and lottery deposits.
    // This check should never fail but is in place as an extra safety measure.
    let lottery_pool_value =
        (Uint256::from(contract_a_balance) - pool.total_user_savings_aust) * rate;

    if lottery_pool_value < (pool.total_user_lottery_deposits + pool.total_sponsor_lottery_deposits)
    {
        return Err(ContractError::InsufficientPoolFunds {
            pool_value: lottery_pool_value,
            total_lottery_deposits: pool.total_user_lottery_deposits
                + pool.total_sponsor_lottery_deposits,
        });
    }

    // Compute Glow depositor rewards
    compute_reward(&mut state, &pool, env.block.height);
    compute_sponsor_reward(&state, &mut sponsor_info);

    let aust_to_redeem = sponsor_info.lottery_deposit / rate;
    let aust_to_redeem_value = aust_to_redeem * rate;

    // Update global state

    pool.total_sponsor_lottery_deposits = pool
        .total_sponsor_lottery_deposits
        .sub(sponsor_info.lottery_deposit);

    // Update sponsor info
    sponsor_info.lottery_deposit = Uint256::zero();

    let mut msgs: Vec<CosmosMsg> = vec![];

    // Message for redeem amount operation of aUST
    let redeem_msg = CosmosMsg::Wasm(WasmMsg::Execute {
        contract_addr: config.a_terra_contract.to_string(),
        funds: vec![],
        msg: to_binary(&Cw20ExecuteMsg::Send {
            contract: config.anchor_contract.to_string(),
            amount: aust_to_redeem.into(),
            msg: to_binary(&Cw20HookMsg::RedeemStable {}).unwrap(),
        })?,
    });
    msgs.push(redeem_msg);

    // Discount tx taxes from Anchor to Glow
    let coin_amount = deduct_tax(
        deps.as_ref(),
        coin(aust_to_redeem_value.into(), config.clone().stable_denom),
    )?
    .amount;

    // Discount tx taxes from Glow to User
    let net_coin_amount = deduct_tax(deps.as_ref(), coin(coin_amount.into(), config.stable_denom))?;

    msgs.push(CosmosMsg::Bank(BankMsg::Send {
        to_address: info.sender.to_string(),
        amount: vec![net_coin_amount],
    }));

    store_sponsor_info(deps.storage, &info.sender, sponsor_info)?;
    STATE.save(deps.storage, &state)?;
    POOL.save(deps.storage, &pool)?;

    Ok(Response::new().add_messages(msgs).add_attributes(vec![
        attr("action", "withdraw_sponsor"),
        attr("depositor", info.sender.to_string()),
        attr("redeem_amount_anchor", aust_to_redeem.to_string()),
        attr("redeem_stable_amount", aust_to_redeem_value),
    ]))
}

pub fn execute_withdraw(
    deps: DepsMut,
    env: Env,
    info: MessageInfo,
    amount: Option<Uint128>,
    instant: Option<bool>,
) -> Result<Response, ContractError> {
    let config = CONFIG.load(deps.storage)?;
    let mut state = STATE.load(deps.storage)?;
    let mut pool = POOL.load(deps.storage)?;

    let mut depositor: DepositorInfo = read_depositor_info(deps.storage, &info.sender);

    // Get the contract's aust balance
    let contract_a_balance = query_token_balance(
        &deps.querier,
        config.a_terra_contract.clone(),
        env.clone().contract.address,
    )?;

    // Get the aust exchange rate
    let rate = query_exchange_rate(
        deps.as_ref(),
        config.anchor_contract.to_string(),
        env.block.height,
    )?
    .exchange_rate;

    // Validate that the user has savings aust to withdraw
    if depositor.savings_aust.is_zero() || pool.total_user_savings_aust.is_zero() {
        return Err(ContractError::NoDepositorSavingsAustToWithdraw {});
    }

    // Validate that the user is withdrawing a non zero amount
    if (amount.is_some()) && (amount.unwrap().is_zero()) {
        return Err(ContractError::SpecifiedWithdrawAmountIsZero {});
    }

    // Validate that there isn't a lottery in progress already
    let current_lottery = read_lottery_info(deps.storage, state.current_lottery);
    if current_lottery.rand_round != 0 {
        return Err(ContractError::LotteryAlreadyStarted {});
    }

    // Validate that the value of the contract's lottery aust is always at least the
    // sum of the value of the user savings aust and lottery deposits.
    // This check should never fail but is in place as an extra safety measure.
    let lottery_pool_value =
        (Uint256::from(contract_a_balance) - pool.total_user_savings_aust) * rate;

    if lottery_pool_value < (pool.total_user_lottery_deposits + pool.total_sponsor_lottery_deposits)
    {
        return Err(ContractError::InsufficientPoolFunds {
            pool_value: lottery_pool_value,
            total_lottery_deposits: pool.total_user_lottery_deposits
                + pool.total_sponsor_lottery_deposits,
        });
    }

    // Compute GLOW reward
    compute_reward(&mut state, &pool, env.block.height);
    compute_depositor_reward(&state, &mut depositor);

    // Get the amount of aust equivalent to the depositor's lottery deposit
    let depositor_lottery_aust = depositor.lottery_deposit / rate;

    // Calculate the depositor's aust balance
    let depositor_aust_balance = depositor.savings_aust + depositor_lottery_aust;

    // Calculate the depositor's balance from their aust balance
    let depositor_balance = depositor_aust_balance * rate;

    // Calculate fraction of the depositor's balance that is being withdrawn
    let mut withdraw_ratio = Decimal256::one();
    if let Some(amount) = amount {
        if Uint256::from(amount) > depositor_balance {
            return Err(ContractError::SpecifiedWithdrawAmountTooBig {
                amount,
                depositor_balance,
            });
        } else {
            withdraw_ratio = Decimal256::from_ratio(Uint256::from(amount), depositor_balance);
        }
    }

    // We use amount to get the withdraw_ratio
    // but from this point forwards everything is based on withdraw_ratio, not amount

    // Calculate how many tickets to remove
    let num_depositor_tickets = depositor.tickets.len() as u128;

    // Get ceiling of withdrawn tickets
    let withdrawn_tickets: u128 =
        uint256_times_decimal256_ceil(Uint256::from(num_depositor_tickets), withdraw_ratio).into();

    if withdrawn_tickets > num_depositor_tickets {
        return Err(ContractError::WithdrawingTooManyTickets {
            withdrawn_tickets,
            num_depositor_tickets,
        });
    }

    for seq in depositor.tickets.drain(..withdrawn_tickets as usize) {
        TICKETS.update(deps.storage, seq.as_bytes(), |tickets| -> StdResult<_> {
            let mut new_tickets = tickets.unwrap();
            let index = new_tickets
                .iter()
                .position(|x| *x == info.sender.clone())
                .unwrap();
            let _elem = new_tickets.remove(index);
            Ok(new_tickets)
        })?;
    }

    // Withdrawn savings aust calculations

    // Calculate the amount of savings aust to withdraw
    let withdrawn_savings_aust =
        uint256_times_decimal256_ceil(depositor.savings_aust, withdraw_ratio);

    // Withdrawn lottery deposit calculations

    let withdrawn_lottery_aust =
        uint256_times_decimal256_ceil(depositor_lottery_aust, withdraw_ratio);
    let ceil_withdrawn_lottery_aust_value =
        uint256_times_decimal256_ceil(withdrawn_lottery_aust, rate);

    // Total aust to redeem calculations

    // Get the total aust to redeem
    let total_aust_to_redeem = withdrawn_lottery_aust + withdrawn_savings_aust;

    // Get the value of the redeemed aust. total_aust_to_redeem * rate
    let total_aust_to_redeem_value = total_aust_to_redeem * rate;

    // Update depositor info

    depositor.savings_aust = depositor.savings_aust.sub(withdrawn_savings_aust);
    depositor.lottery_deposit = depositor
        .lottery_deposit
        .sub(ceil_withdrawn_lottery_aust_value);

    // Update pool

    pool.total_user_savings_aust = pool.total_user_savings_aust.sub(withdrawn_savings_aust);
    pool.total_user_lottery_deposits = pool
        .total_user_lottery_deposits
        .sub(ceil_withdrawn_lottery_aust_value);

    // Update state

    // Remove withdrawn_tickets from total_tickets
    state.total_tickets = state.total_tickets.sub(Uint256::from(withdrawn_tickets));

    // Get the value of the returned amount after accounting for taxes.
    let mut return_amount = Uint256::from(
        deduct_tax(
            deps.as_ref(),
            coin(
                total_aust_to_redeem_value.into(),
                config.clone().stable_denom,
            ),
        )?
        .amount,
    );

    let mut msgs: Vec<CosmosMsg> = vec![];

    // Message for redeem amount operation of aUST
    let redeem_msg = CosmosMsg::Wasm(WasmMsg::Execute {
        contract_addr: config.a_terra_contract.to_string(),
        funds: vec![],
        msg: to_binary(&Cw20ExecuteMsg::Send {
            contract: config.anchor_contract.to_string(),
            amount: total_aust_to_redeem.into(),
            msg: to_binary(&Cw20HookMsg::RedeemStable {}).unwrap(),
        })?,
    });
    msgs.push(redeem_msg);

    // Instant withdrawal. The user incurs a fee and receive the funds with this operation
    let mut withdrawal_fee = Uint256::zero();

    if let Some(true) = instant {
        // Apply instant withdrawal fee
        withdrawal_fee = return_amount * config.instant_withdrawal_fee;
        return_amount = return_amount.sub(withdrawal_fee);

        // Add the withdrawal fee to the total_reserve
        state.total_reserve += withdrawal_fee;

        // Get the amount of ust to return after tax
        let net_coin_amount = deduct_tax(
            deps.as_ref(),
            coin(return_amount.into(), config.stable_denom),
        )?;

        msgs.push(CosmosMsg::Bank(BankMsg::Send {
            to_address: info.sender.to_string(),
            amount: vec![net_coin_amount],
        }));
    } else {
        // Check max unbonding_info concurrent claims is not bypassed
        if depositor.unbonding_info.len() as u8 >= MAX_CLAIMS {
            return Err(ContractError::MaxUnbondingClaims {});
        }
        // Place amount in unbonding state as a claim
        depositor.unbonding_info.push(Claim {
            amount: return_amount,
            release_at: config.unbonding_period.after(&env.block),
        });
    }

    store_depositor_info(deps.storage, &info.sender, depositor)?;
    STATE.save(deps.storage, &state)?;
    POOL.save(deps.storage, &pool)?;

    Ok(Response::new().add_messages(msgs).add_attributes(vec![
        attr("action", "withdraw_ticket"),
        attr("depositor", info.sender.to_string()),
        attr("tickets_amount", withdrawn_tickets.to_string()),
        attr("redeem_amount_anchor", total_aust_to_redeem.to_string()),
        attr("redeem_stable_amount", return_amount.to_string()),
        attr("instant_withdrawal_fee", withdrawal_fee.to_string()),
    ]))
}

// Send available UST to user from unbonded withdrawals
pub fn execute_claim_unbonded(
    deps: DepsMut,
    env: Env,
    info: MessageInfo,
) -> Result<Response, ContractError> {
    let config = CONFIG.load(deps.storage)?;
    let pool = POOL.load(deps.storage)?;
    let mut state = STATE.load(deps.storage)?;

    let mut depositor = read_depositor_info(deps.storage, &info.sender);

    let to_send = claim_unbonded_withdrawals(&mut depositor, &env.block, None)?;

    let current_lottery = read_lottery_info(deps.storage, state.current_lottery);
    if current_lottery.rand_round != 0 {
        return Err(ContractError::LotteryAlreadyStarted {});
    }

    // Compute Glow depositor rewards
    compute_reward(&mut state, &pool, env.block.height);
    compute_depositor_reward(&state, &mut depositor);

    if to_send == Uint128::zero() {
        return Err(ContractError::InsufficientClaimableFunds {});
    }

    // Deduct taxes on the claim
    let net_send = deduct_tax(
        deps.as_ref(),
        coin(to_send.into(), config.stable_denom.clone()),
    )?
    .amount;

    // Double-check if there is enough balance to send in the contract
    let balance = query_balance(
        deps.as_ref(),
        env.contract.address.to_string(),
        config.stable_denom.clone(),
    )?;

    let reserved_for_prizes = state
        .prize_buckets
        .iter()
        .fold(Uint256::zero(), |sum, val| sum + *val);

    if to_send > (balance - reserved_for_prizes).into() {
        return Err(ContractError::InsufficientFunds {
            to_send,
            available_balance: balance - reserved_for_prizes,
        });
    }

    store_depositor_info(deps.storage, &info.sender, depositor)?;
    STATE.save(deps.storage, &state)?;

    Ok(Response::new()
        .add_message(CosmosMsg::Bank(BankMsg::Send {
            to_address: info.sender.to_string(),
            amount: vec![Coin {
                denom: config.stable_denom,
                amount: net_send,
            }],
        }))
        .add_attributes(vec![
            attr("action", "claim_unbonded"),
            attr("depositor", info.sender.to_string()),
            attr("redeemed_amount", net_send),
        ]))
}

// Send available UST to user from prizes won in the given lottery_id
pub fn execute_claim_lottery(
    deps: DepsMut,
    env: Env,
    info: MessageInfo,
    lottery_ids: Vec<u64>,
) -> Result<Response, ContractError> {
    let config = CONFIG.load(deps.storage)?;
    let pool = POOL.load(deps.storage)?;
    let mut state = STATE.load(deps.storage)?;

    let mut ust_to_send = Uint128::zero();
    let mut glow_to_send = Uint128::zero();

    let mut depositor = read_depositor_info(deps.storage, &info.sender);

    let current_lottery = read_lottery_info(deps.storage, state.current_lottery);
    if current_lottery.rand_round != 0 {
        return Err(ContractError::LotteryAlreadyStarted {});
    }

    // Compute Glow depositor rewards
    compute_reward(&mut state, &pool, env.block.height);
    compute_depositor_reward(&state, &mut depositor);

    for lottery_id in lottery_ids.clone() {
        let lottery_info = read_lottery_info(deps.storage, lottery_id);
        if !lottery_info.awarded {
            return Err(ContractError::InvalidClaimLotteryNotAwarded(lottery_id));
        }
        //Calculate and add to to_send
        let lottery_key: U64Key = U64Key::from(lottery_id);
        let prize = PRIZES
            .may_load(deps.storage, (&info.sender, lottery_key.clone()))
            .unwrap();
        if let Some(prize) = prize {
            if prize.claimed {
                return Err(ContractError::InvalidClaimPrizeAlreadyClaimed(lottery_id));
            }

            let (local_ust_to_send, local_glow_to_send): (Uint128, Uint128) =
                calculate_winner_prize(
                    &deps.querier,
                    &config,
                    &prize,
                    &lottery_info,
                    &info.sender,
                )?;

            ust_to_send += local_ust_to_send;
            glow_to_send += local_glow_to_send;

            PRIZES.save(
                deps.storage,
                (&info.sender, lottery_key),
                &PrizeInfo {
                    claimed: true,
                    ..prize
                },
            )?;
        }
    }

    // If ust_to_send is zero, don't send anything even if glow_to_send is positive.
    // It should never be the case that ust_to_send is 0 and glow_to_send is positive.
    if ust_to_send == Uint128::zero() {
        return Err(ContractError::InsufficientClaimableFunds {});
    }

    let mut msgs: Vec<CosmosMsg> = vec![];

    // ust_to_send calculations

    // Deduct reserve fee
    let reserve_fee = Uint256::from(ust_to_send) * config.reserve_factor;
    ust_to_send -= Uint128::from(reserve_fee);
    state.total_reserve += reserve_fee;

    // Deduct taxes on the claim
    let net_send = deduct_tax(
        deps.as_ref(),
        coin(ust_to_send.into(), config.stable_denom.clone()),
    )?
    .amount;

    // Double-check if there is enough balance to send in the contract
    let balance = query_balance(
        deps.as_ref(),
        env.contract.address.to_string(),
        config.stable_denom.clone(),
    )?;

    if ust_to_send > balance.into() {
        return Err(ContractError::InsufficientFunds {
            to_send: ust_to_send,
            available_balance: balance,
        });
    }

    msgs.push(CosmosMsg::Bank(BankMsg::Send {
        to_address: info.sender.to_string(),
        amount: vec![Coin {
            denom: config.stable_denom,
            amount: net_send,
        }],
    }));

    // glow_to_send calculations

    if glow_to_send != Uint128::zero() {
        msgs.push(CosmosMsg::Wasm(WasmMsg::Execute {
            contract_addr: config.distributor_contract.to_string(),
            funds: vec![],
            msg: to_binary(&FaucetExecuteMsg::Spend {
                recipient: info.sender.to_string(),
                amount: glow_to_send,
            })?,
        }));
    }

    // Update storage

    store_depositor_info(deps.storage, &info.sender, depositor)?;
    STATE.save(deps.storage, &state)?;

    // Send response

    Ok(Response::new().add_messages(msgs).add_attributes(vec![
        attr("action", "claim_lottery"),
        attr("lottery_ids", format!("{:?}", lottery_ids)),
        attr("depositor", info.sender.to_string()),
        attr("redeemed_ust", net_send),
        attr("redeemed_glow", glow_to_send),
    ]))
}

pub fn execute_epoch_ops(deps: DepsMut, env: Env) -> Result<Response, ContractError> {
    let config = CONFIG.load(deps.storage)?;
    let pool = POOL.load(deps.storage)?;
    let mut state = STATE.load(deps.storage)?;

    // Validate distributor contract has already been registered
    if !config.contracts_registered() {
        return Err(ContractError::NotRegistered {});
    }

    // Get the contract's aust balance
    let contract_a_balance = Uint256::from(query_token_balance(
        &deps.querier,
        config.a_terra_contract.clone(),
        env.clone().contract.address,
    )?);

    // Get the aust exchange rate
    let rate = query_exchange_rate(
        deps.as_ref(),
        config.anchor_contract.to_string(),
        env.block.height,
    )?
    .exchange_rate;

    // Validate that executing epoch will follow rate limiting
    if !state.next_epoch.is_expired(&env.block) {
        return Err(ContractError::InvalidEpochExecution {});
    }

    // Validate that the lottery is not in the process of running
    // This helps avoid delaying the computing of the reward following lottery execution.
    let current_lottery = read_lottery_info(deps.storage, state.current_lottery);
    if current_lottery.rand_round != 0 {
        return Err(ContractError::LotteryAlreadyStarted {});
    }

    // Compute global Glow rewards
    compute_reward(&mut state, &pool, env.block.height);

    let lottery_balance = calculate_lottery_balance(&state, &pool, contract_a_balance, rate)?;
    //
    // Query updated Glow emission rate and update state
    state.glow_emission_rate = query_glow_emission_rate(
        &deps.querier,
        config.distributor_contract,
        lottery_balance,
        config.target_award,
        state.glow_emission_rate,
    )?
    .emission_rate;

    // Compute total_reserves to fund gov contract
    let total_reserves = state.total_reserve;
    let messages: Vec<CosmosMsg> = if !total_reserves.is_zero() {
        vec![CosmosMsg::Bank(BankMsg::Send {
            to_address: config.community_contract.to_string(),
            amount: vec![deduct_tax(
                deps.as_ref(),
                Coin {
                    denom: config.stable_denom,
                    amount: total_reserves.into(),
                },
            )?],
        })]
    } else {
        vec![]
    };

    // Update next_epoch based on epoch_interval
    state.next_epoch = Expiration::AtTime(env.block.time).add(config.epoch_interval)?;
    // Empty total reserve and store state
    state.total_reserve = Uint256::zero();
    STATE.save(deps.storage, &state)?;

    Ok(Response::new().add_messages(messages).add_attributes(vec![
        attr("action", "execute_epoch_operations"),
        attr("total_reserves", total_reserves.to_string()),
        attr("glow_emission_rate", state.glow_emission_rate.to_string()),
    ]))
}

pub fn execute_claim_rewards(
    deps: DepsMut,
    env: Env,
    info: MessageInfo,
) -> Result<Response, ContractError> {
    let config = CONFIG.load(deps.storage)?;
    let pool = POOL.load(deps.storage)?;
    let mut state = STATE.load(deps.storage)?;

    let depositor_address = info.sender.as_str();
    let mut depositor_info: DepositorInfo = read_depositor_info(deps.storage, &info.sender);
    let mut sponsor: SponsorInfo = read_sponsor_info(deps.storage, &info.sender);

    // Validate distributor contract has already been registered
    if !config.contracts_registered() {
        return Err(ContractError::NotRegistered {});
    }

    // Compute Glow depositor rewards
    compute_reward(&mut state, &pool, env.block.height);
    compute_depositor_reward(&state, &mut depositor_info);
    compute_sponsor_reward(&state, &mut sponsor);

    let claim_amount = (depositor_info.pending_rewards + sponsor.pending_rewards) * Uint256::one();
    depositor_info.pending_rewards = Decimal256::zero();
    sponsor.pending_rewards = Decimal256::zero();

    STATE.save(deps.storage, &state)?;
    store_depositor_info(deps.storage, &info.sender, depositor_info)?;
    store_sponsor_info(deps.storage, &info.sender, sponsor)?;

    let messages: Vec<CosmosMsg> = if !claim_amount.is_zero() {
        vec![CosmosMsg::Wasm(WasmMsg::Execute {
            contract_addr: config.distributor_contract.to_string(),
            funds: vec![],
            msg: to_binary(&FaucetExecuteMsg::Spend {
                recipient: depositor_address.to_string(),
                amount: claim_amount.into(),
            })?,
        })]
    } else {
        vec![]
    };

    Ok(Response::new().add_messages(messages).add_attributes(vec![
        attr("action", "claim_rewards"),
        attr("claim_amount", claim_amount),
    ]))
}

#[allow(clippy::too_many_arguments)]
pub fn execute_update_config(
    deps: DepsMut,
    info: MessageInfo,
    owner: Option<String>,
    oracle_addr: Option<String>,
    reserve_factor: Option<Decimal256>,
    instant_withdrawal_fee: Option<Decimal256>,
    unbonding_period: Option<u64>,
    epoch_interval: Option<u64>,
    max_holders: Option<u8>,
    max_tickets_per_depositor: Option<u64>,
    paused: Option<bool>,
    lotto_winner_boost_config: Option<BoostConfig>,
) -> Result<Response, ContractError> {
    let mut config: Config = CONFIG.load(deps.storage)?;

    // check permission
    if info.sender != config.owner {
        return Err(ContractError::Unauthorized {});
    }

    // change owner of Glow lotto contract
    if let Some(owner) = owner {
        config.owner = deps.api.addr_validate(owner.as_str())?;
    }

    // change oracle contract addr
    if let Some(oracle_addr) = oracle_addr {
        config.owner = deps.api.addr_validate(oracle_addr.as_str())?;
    }

    if let Some(reserve_factor) = reserve_factor {
        if reserve_factor > Decimal256::one() {
            return Err(ContractError::InvalidReserveFactor {});
        }

        config.reserve_factor = reserve_factor;
    }

    if let Some(instant_withdrawal_fee) = instant_withdrawal_fee {
        if instant_withdrawal_fee > Decimal256::one() {
            return Err(ContractError::InvalidWithdrawalFee {});
        }
        config.instant_withdrawal_fee = instant_withdrawal_fee;
    }

    if let Some(unbonding_period) = unbonding_period {
        config.unbonding_period = Duration::Time(unbonding_period);
    }

    if let Some(epoch_interval) = epoch_interval {
        // validate that epoch_interval is at least 30 minutes
        if epoch_interval < THIRTY_MINUTE_TIME {
            return Err(ContractError::InvalidEpochInterval {});
        }

        config.epoch_interval = Duration::Time(epoch_interval);
    }

    if let Some(max_holders) = max_holders {
        // Validate that max_holders is within the bounds
        if max_holders < MAX_HOLDERS_FLOOR || MAX_HOLDERS_CAP < max_holders {
            return Err(ContractError::InvalidMaxHoldersOutsideBounds {});
        }

        // Validate that max_holders is increasing
        if max_holders < config.max_holders {
            return Err(ContractError::InvalidMaxHoldersAttemptedDecrease {});
        }

        config.max_holders = max_holders;
    }

    if let Some(max_tickets_per_depositor) = max_tickets_per_depositor {
        config.max_tickets_per_depositor = max_tickets_per_depositor;
    }

    if let Some(paused) = paused {
        if !paused {
            // Make sure that there isn't any old data left if you are unpausing

            let old_depositors = old_read_depositors(deps.as_ref(), None, Some(1))?;
            if !old_depositors.is_empty() {
                return Err(ContractError::Std(StdError::generic_err(
                    "Cannot unpause contract with old depositors",
                )));
            }
        }
        config.paused = paused;
    }

    if let Some(lotto_winner_boost_config) = lotto_winner_boost_config {
        if lotto_winner_boost_config.base_multiplier > lotto_winner_boost_config.max_multiplier {
            return Err(ContractError::InvalidBoostConfig {});
        }
        config.lotto_winner_boost_config = lotto_winner_boost_config
    }

    CONFIG.save(deps.storage, &config)?;

    Ok(Response::new().add_attributes(vec![("action", "update_config")]))
}

pub fn execute_update_lottery_config(
    deps: DepsMut,
    info: MessageInfo,
    lottery_interval: Option<u64>,
    block_time: Option<u64>,
    ticket_price: Option<Uint256>,
    prize_distribution: Option<[Decimal256; NUM_PRIZE_BUCKETS]>,
    round_delta: Option<u64>,
) -> Result<Response, ContractError> {
    let mut config: Config = CONFIG.load(deps.storage)?;

    // check permission
    if info.sender != config.owner {
        return Err(ContractError::Unauthorized {});
    }

    if let Some(lottery_interval) = lottery_interval {
        config.lottery_interval = Duration::Time(lottery_interval);
    }

    if let Some(block_time) = block_time {
        config.block_time = Duration::Time(block_time);
    }

    if let Some(round_delta) = round_delta {
        config.round_delta = round_delta;
    }

    if let Some(ticket_price) = ticket_price {
        config.ticket_price = ticket_price;
    }

    if let Some(prize_distribution) = prize_distribution {
        if prize_distribution.len() != NUM_PRIZE_BUCKETS {
            return Err(ContractError::InvalidPrizeDistribution {});
        }

        let mut sum = Decimal256::zero();
        for item in prize_distribution.iter() {
            sum += *item;
        }

        if sum != Decimal256::one() {
            return Err(ContractError::InvalidPrizeDistribution {});
        }

        config.prize_distribution = prize_distribution;
    }

    CONFIG.save(deps.storage, &config)?;

    Ok(Response::new().add_attributes(vec![("action", "update_lottery_config")]))
}

#[cfg_attr(not(feature = "library"), entry_point)]
pub fn query(deps: Deps, env: Env, msg: QueryMsg) -> StdResult<Binary> {
    match msg {
        QueryMsg::Config {} => to_binary(&query_config(deps)?),
        QueryMsg::State { block_height } => to_binary(&query_state(deps, env, block_height)?),
        QueryMsg::Pool {} => to_binary(&query_pool(deps)?),
        QueryMsg::LotteryInfo { lottery_id } => {
            to_binary(&query_lottery_info(deps, env, lottery_id)?)
        }
        QueryMsg::TicketInfo { sequence } => to_binary(&query_ticket_info(deps, sequence)?),
        QueryMsg::PrizeInfo {
            address,
            lottery_id,
        } => to_binary(&query_prizes(deps, address, lottery_id)?),
        QueryMsg::DepositorInfo { address } => {
            to_binary(&query_depositor_info(deps, env, address)?)
        }
        QueryMsg::DepositorStats { address } => {
            to_binary(&query_depositor_stats(deps, env, address)?)
        }
        QueryMsg::DepositorsInfo { start_after, limit } => {
            to_binary(&query_depositors_info(deps, start_after, limit)?)
        }
        QueryMsg::DepositorsStats { start_after, limit } => {
            to_binary(&query_depositors_stats(deps, start_after, limit)?)
        }
        QueryMsg::Sponsor { address } => to_binary(&query_sponsor(deps, env, address)?),
        QueryMsg::LotteryBalance {} => to_binary(&query_lottery_balance(deps, env)?),
    }
}

pub fn query_ticket_info(deps: Deps, ticket: String) -> StdResult<TicketInfoResponse> {
    let holders = TICKETS
        .may_load(deps.storage, ticket.as_ref())?
        .unwrap_or_default();
    Ok(TicketInfoResponse { holders })
}

pub fn query_prizes(deps: Deps, address: String, lottery_id: u64) -> StdResult<PrizeInfoResponse> {
    let lottery_key = U64Key::from(lottery_id);
    let addr = deps.api.addr_validate(&address)?;
    let prize_info = PRIZES
        .may_load(deps.storage, (&addr, lottery_key))?
        .unwrap_or_default();

    Ok(PrizeInfoResponse {
        holder: addr,
        lottery_id,
        claimed: prize_info.claimed,
        matches: prize_info.matches,
    })
}

pub fn query_config(deps: Deps) -> StdResult<ConfigResponse> {
    let config = CONFIG.load(deps.storage)?;

    Ok(ConfigResponse {
        owner: config.owner.to_string(),
        stable_denom: config.stable_denom,
        a_terra_contract: config.a_terra_contract.to_string(),
        anchor_contract: config.anchor_contract.to_string(),
        gov_contract: config.gov_contract.to_string(),
        community_contract: config.community_contract.to_string(),
        distributor_contract: config.distributor_contract.to_string(),
        lottery_interval: config.lottery_interval,
        epoch_interval: config.epoch_interval,
        block_time: config.block_time,
        round_delta: config.round_delta,
        ticket_price: config.ticket_price,
        max_holders: config.max_holders,
        prize_distribution: config.prize_distribution,
        target_award: config.target_award,
        reserve_factor: config.reserve_factor,
        split_factor: config.split_factor,
        instant_withdrawal_fee: config.instant_withdrawal_fee,
        unbonding_period: config.unbonding_period,
        max_tickets_per_depositor: config.max_tickets_per_depositor,
    })
}

pub fn query_state(deps: Deps, env: Env, block_height: Option<u64>) -> StdResult<StateResponse> {
    let pool = POOL.load(deps.storage)?;
    let mut state = STATE.load(deps.storage)?;

    let block_height = if let Some(block_height) = block_height {
        block_height
    } else {
        env.block.height
    };

    if block_height < state.last_reward_updated {
        return Err(StdError::generic_err(
            "Block_height must be greater than last_reward_updated",
        ));
    }

    // Compute reward rate with given block height
    compute_reward(&mut state, &pool, block_height);

    Ok(StateResponse {
        total_tickets: state.total_tickets,
        total_reserve: state.total_reserve,
        prize_buckets: state.prize_buckets,
        current_lottery: state.current_lottery,
        next_lottery_time: state.next_lottery_time,
        next_lottery_exec_time: state.next_lottery_exec_time,
        next_epoch: state.next_epoch,
        last_reward_updated: state.last_reward_updated,
        global_reward_index: state.global_reward_index,
        glow_emission_rate: state.glow_emission_rate,
    })
}

pub fn query_pool(deps: Deps) -> StdResult<PoolResponse> {
    let pool = POOL.load(deps.storage)?;

    Ok(PoolResponse {
        total_user_lottery_deposits: pool.total_user_lottery_deposits,
        total_user_savings_aust: pool.total_user_savings_aust,
        total_sponsor_lottery_deposits: pool.total_sponsor_lottery_deposits,
    })
}

pub fn query_lottery_info(
    deps: Deps,
    env: Env,
    lottery_id: Option<u64>,
) -> StdResult<LotteryInfoResponse> {
    if let Some(id) = lottery_id {
        let lottery = read_lottery_info(deps.storage, id);
        Ok(LotteryInfoResponse {
            lottery_id: id,
            rand_round: lottery.rand_round,
            sequence: lottery.sequence,
            awarded: lottery.awarded,
            timestamp: lottery.timestamp,
            block_height: lottery.block_height,
            glow_prize_buckets: lottery.glow_prize_buckets,
            prize_buckets: lottery.prize_buckets,
            number_winners: lottery.number_winners,
            page: lottery.page,
            total_user_lottery_deposits: lottery.total_user_lottery_deposits,
        })
    } else {
        let current_lottery = query_state(deps, env, None)?.current_lottery;
        let lottery = read_lottery_info(deps.storage, current_lottery);
        Ok(LotteryInfoResponse {
            lottery_id: current_lottery,
            rand_round: lottery.rand_round,
            sequence: lottery.sequence,
            awarded: lottery.awarded,
            timestamp: lottery.timestamp,
            prize_buckets: lottery.prize_buckets,
            number_winners: lottery.number_winners,
            page: lottery.page,
            block_height: lottery.block_height,
            glow_prize_buckets: lottery.glow_prize_buckets,
            total_user_lottery_deposits: lottery.total_user_lottery_deposits,
        })
    }
}

pub fn query_depositor_info(
    deps: Deps,
    env: Env,
    addr: String,
) -> StdResult<DepositorInfoResponse> {
    let address = deps.api.addr_validate(&addr)?;
    let mut depositor = read_depositor_info(deps.storage, &address);

    let mut state = STATE.load(deps.storage)?;
    let pool = POOL.load(deps.storage)?;

    // compute rewards
    compute_reward(&mut state, &pool, env.block.height);
    compute_depositor_reward(&state, &mut depositor);

    Ok(DepositorInfoResponse {
        depositor: addr,
        lottery_deposit: depositor.lottery_deposit,
        savings_aust: depositor.savings_aust,
        reward_index: depositor.reward_index,
        pending_rewards: depositor.pending_rewards,
        tickets: depositor.tickets,
        unbonding_info: depositor.unbonding_info,
    })
}

pub fn query_depositor_stats(
    deps: Deps,
    _env: Env,
    addr: String,
) -> StdResult<DepositorStatsResponse> {
    let address = deps.api.addr_validate(&addr)?;
    let depositor_stats = read_depositor_stats(deps.storage, &address);

    Ok(DepositorStatsResponse {
        depositor: addr,
        lottery_deposit: depositor_stats.lottery_deposit,
        savings_aust: depositor_stats.savings_aust,
        reward_index: depositor_stats.reward_index,
        pending_rewards: depositor_stats.pending_rewards,
        num_tickets: depositor_stats.num_tickets,
    })
}

pub fn query_sponsor(deps: Deps, env: Env, addr: String) -> StdResult<SponsorInfoResponse> {
    let address = deps.api.addr_validate(&addr)?;
    let mut sponsor = read_sponsor_info(deps.storage, &address);

    let mut state = STATE.load(deps.storage)?;
    let pool = POOL.load(deps.storage)?;

    // compute rewards
    compute_reward(&mut state, &pool, env.block.height);
    compute_sponsor_reward(&state, &mut sponsor);

    Ok(SponsorInfoResponse {
        sponsor: addr,
        lottery_deposit: sponsor.lottery_deposit,
        reward_index: sponsor.reward_index,
        pending_rewards: sponsor.pending_rewards,
    })
}

pub fn query_depositors_info(
    deps: Deps,
    start_after: Option<String>,
    limit: Option<u32>,
) -> StdResult<DepositorsInfoResponse> {
    let start_after = if let Some(start_after) = start_after {
        Some(deps.api.addr_validate(&start_after)?)
    } else {
        None
    };

    let depositors = read_depositors_info(deps, start_after, limit)?;
    Ok(DepositorsInfoResponse { depositors })
}

pub fn query_depositors_stats(
    deps: Deps,
    start_after: Option<String>,
    limit: Option<u32>,
) -> StdResult<DepositorsStatsResponse> {
    let start_after = if let Some(start_after) = start_after {
        Some(deps.api.addr_validate(&start_after)?)
    } else {
        None
    };

    let depositors = read_depositors_stats(deps, start_after, limit)?;
    Ok(DepositorsStatsResponse { depositors })
}

pub fn query_lottery_balance(deps: Deps, env: Env) -> StdResult<LotteryBalanceResponse> {
    let config = CONFIG.load(deps.storage)?;
    let pool = POOL.load(deps.storage)?;
    let state = STATE.load(deps.storage)?;

    // Get the contract's aust balance
    let contract_a_balance = Uint256::from(query_token_balance(
        &deps.querier,
        config.a_terra_contract.clone(),
        env.clone().contract.address,
    )?);

    // Get the aust exchange rate
    let rate = query_exchange_rate(deps, config.anchor_contract.to_string(), env.block.height)?
        .exchange_rate;

    let lottery_balance = calculate_lottery_balance(&state, &pool, contract_a_balance, rate)?;

    Ok(LotteryBalanceResponse { lottery_balance })
}

#[cfg_attr(not(feature = "library"), entry_point)]
pub fn migrate(deps: DepsMut, _env: Env, msg: MigrateMsg) -> StdResult<Response> {
    let state = STATE.load(deps.storage)?;
    let pool = POOL.load(deps.storage)?;

    let default_lotto_winner_boost_config: BoostConfig = BoostConfig {
        base_multiplier: Decimal256::from_ratio(40, 100),
        max_multiplier: Decimal256::one(),
        total_voting_power_weight: Decimal256::percent(150),
    };

    let lotto_winner_boost_config =
        if let Some(msg_lotto_winner_boost_config) = msg.lotto_winner_boost_config {
            if msg_lotto_winner_boost_config.base_multiplier
                > msg_lotto_winner_boost_config.max_multiplier
            {
                return Err(StdError::generic_err(
                    "boost config base multiplier must be less than max multiplier",
                ));
            }
            msg_lotto_winner_boost_config
        } else {
            default_lotto_winner_boost_config
        };

    // migrate config
    let old_config = OLDCONFIG.load(deps.as_ref().storage)?;
    let new_config = Config {
        owner: old_config.owner,
        a_terra_contract: old_config.a_terra_contract,
        gov_contract: old_config.gov_contract,
        community_contract: deps.api.addr_validate(msg.community_contract.as_str())?,
        distributor_contract: old_config.distributor_contract,
        oracle_contract: old_config.oracle_contract,
        stable_denom: old_config.stable_denom,
        anchor_contract: old_config.anchor_contract,
        lottery_interval: old_config.lottery_interval,
        epoch_interval: old_config.epoch_interval,
        block_time: old_config.block_time,
        round_delta: old_config.round_delta,
        ticket_price: old_config.ticket_price,
        max_holders: old_config.max_holders,
        prize_distribution: old_config.prize_distribution,
        target_award: old_config.target_award,
        reserve_factor: old_config.reserve_factor,
        split_factor: old_config.split_factor,
        instant_withdrawal_fee: old_config.instant_withdrawal_fee,
        unbonding_period: old_config.unbonding_period,
        max_tickets_per_depositor: msg.max_tickets_per_depositor,
        glow_prize_buckets: msg.glow_prize_buckets,
        paused: true,
        lotto_winner_boost_config,
    };

    CONFIG.save(deps.storage, &new_config)?;

    // Migrate lottery info
    for i in 0..state.current_lottery {
        let old_lottery_info = old_read_lottery_info(deps.storage, i);

        let new_lottery_info = LotteryInfo {
            rand_round: old_lottery_info.rand_round,
            sequence: old_lottery_info.sequence,
            awarded: old_lottery_info.awarded,
            timestamp: Timestamp::from_seconds(0),
            prize_buckets: old_lottery_info.prize_buckets,
            number_winners: old_lottery_info.number_winners,
            page: old_lottery_info.page,
            glow_prize_buckets: [Uint256::zero(); NUM_PRIZE_BUCKETS],
            block_height: old_lottery_info.timestamp,
            total_user_lottery_deposits: pool.total_user_lottery_deposits,
        };

        store_lottery_info(deps.storage, i, &new_lottery_info)?;

        old_remove_lottery_info(deps.storage, i);
    }

    Ok(Response::default())
}

pub fn migrate_old_depositors(
    deps: DepsMut,
    limit: Option<u32>,
) -> Result<Response, ContractError> {
    let old_depositors = old_read_depositors(deps.as_ref(), None, limit)?;

    let mut num_migrated_entries: u32 = 0;

    for (addr, depositor_info) in old_depositors {
        // Delete old depositor
        old_remove_depositor_info(deps.storage, &addr);

        // Store new depositor
        store_depositor_info(deps.storage, &addr, depositor_info)?;

        // Increment num_migrates_entries
        num_migrated_entries += 1;
    }

    let old_depositors = old_read_depositors(deps.as_ref(), None, Some(1))?;
    if old_depositors.is_empty() {
        // Set paused to false and save
        let mut config: Config = CONFIG.load(deps.storage)?;
        config.paused = false;
        CONFIG.save(deps.storage, &config)?;
    }

    Ok(Response::new().add_attributes(vec![
        attr("action", "migrate_old_depositors"),
        attr("num_migrated_entries", num_migrated_entries.to_string()),
    ]))
}<|MERGE_RESOLUTION|>--- conflicted
+++ resolved
@@ -10,18 +10,11 @@
 use crate::prize_strategy::{execute_lottery, execute_prize};
 use crate::querier::{query_balance, query_exchange_rate, query_glow_emission_rate};
 use crate::state::{
-<<<<<<< HEAD
-    old_read_depositors, old_remove_depositor_info, read_depositor_info, read_depositor_stats,
-    read_depositors_info, read_depositors_stats, read_lottery_info, read_sponsor_info,
-    store_depositor_info, store_sponsor_info, Config, DepositorInfo, Pool, PrizeInfo, SponsorInfo,
-    State, CONFIG, OLDCONFIG, POOL, PRIZES, STATE, TICKETS,
-=======
-    old_read_lottery_info, old_remove_lottery_info, read_depositor_info, read_depositor_stats,
-    read_depositors_info, read_depositors_stats, read_lottery_info, read_sponsor_info,
-    store_depositor_info, store_lottery_info, store_sponsor_info, Config, DepositorInfo,
-    LotteryInfo, Pool, PrizeInfo, SponsorInfo, State, CONFIG, OLDCONFIG, POOL, PRIZES, STATE,
-    TICKETS,
->>>>>>> 3a6f4f61
+    old_read_depositors, old_read_lottery_info, old_remove_depositor_info, old_remove_lottery_info,
+    read_depositor_info, read_depositor_stats, read_depositors_info, read_depositors_stats,
+    read_lottery_info, read_sponsor_info, store_depositor_info, store_lottery_info,
+    store_sponsor_info, Config, DepositorInfo, LotteryInfo, Pool, PrizeInfo, SponsorInfo, State,
+    CONFIG, OLDCONFIG, POOL, PRIZES, STATE, TICKETS,
 };
 use cosmwasm_bignumber::{Decimal256, Uint256};
 use cosmwasm_std::{
