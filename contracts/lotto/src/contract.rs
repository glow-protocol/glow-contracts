--- conflicted
+++ resolved
@@ -10,14 +10,10 @@
 use crate::prize_strategy::{execute_lottery, execute_prize};
 use crate::querier::{query_balance, query_exchange_rate, query_glow_emission_rate};
 use crate::state::{
-<<<<<<< HEAD
-    old_read_depositors, old_remove_depositor_info, read_depositor_info, read_depositors_info,
-=======
-    old_read_depositors, read_depositor_info, read_depositor_stats, read_depositors_info,
->>>>>>> 36ea709f
-    read_depositors_stats, read_lottery_info, read_sponsor_info, store_depositor_info,
-    store_sponsor_info, Config, DepositorInfo, Pool, PrizeInfo, SponsorInfo, State, CONFIG,
-    OLDCONFIG, POOL, PRIZES, STATE, TICKETS,
+    old_read_depositors, old_remove_depositor_info, read_depositor_info, read_depositor_stats,
+    read_depositors_info, read_depositors_stats, read_lottery_info, read_sponsor_info,
+    store_depositor_info, store_sponsor_info, Config, DepositorInfo, Pool, PrizeInfo, SponsorInfo,
+    State, CONFIG, OLDCONFIG, POOL, PRIZES, STATE, TICKETS,
 };
 use cosmwasm_bignumber::{Decimal256, Uint256};
 use cosmwasm_std::{
@@ -142,12 +138,8 @@
             unbonding_period: Duration::Time(msg.unbonding_period),
             max_tickets_per_depositor: msg.max_tickets_per_depositor,
             glow_prize_buckets: msg.glow_prize_buckets,
-<<<<<<< HEAD
             paused: false,
-            lotto_winner_boost_config: default_lotto_winner_boost_config,
-=======
             lotto_winner_boost_config,
->>>>>>> 36ea709f
         },
     )?;
 
@@ -1853,12 +1845,8 @@
         unbonding_period: old_config.unbonding_period,
         max_tickets_per_depositor: msg.max_tickets_per_depositor,
         glow_prize_buckets: msg.glow_prize_buckets,
-<<<<<<< HEAD
         paused: true,
-        lotto_winner_boost_config: default_lotto_winner_boost_config,
-=======
         lotto_winner_boost_config,
->>>>>>> 36ea709f
     };
 
     CONFIG.save(deps.storage, &new_config)?;
