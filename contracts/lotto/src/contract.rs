#[cfg(not(feature = "library"))]
use cosmwasm_std::entry_point;

use crate::error::ContractError;
use crate::helpers::{
    calculate_lottery_balance, calculate_winner_prize, claim_deposits, compute_depositor_reward,
    compute_reward, compute_sponsor_reward, encoded_tickets_to_combinations, is_valid_sequence,
    pseudo_random_seq, uint256_times_decimal256_ceil,
};
use crate::prize_strategy::{execute_lottery, execute_prize};
use crate::querier::{query_balance, query_exchange_rate, query_glow_emission_rate};
use crate::state::{
    read_depositor_info, read_depositors, read_lottery_info, read_sponsor_info,
    store_depositor_info, store_sponsor_info, Config, DepositorInfo, Pool, PrizeInfo, SponsorInfo,
    State, CONFIG, OLDCONFIG, POOL, PRIZES, STATE, TICKETS,
};
use cosmwasm_bignumber::{Decimal256, Uint256};
use cosmwasm_std::{
    attr, coin, to_binary, Addr, BankMsg, Binary, Coin, CosmosMsg, Deps, DepsMut, Env, MessageInfo,
    Response, StdError, StdResult, Timestamp, Uint128, WasmMsg,
};
use cw0::{Duration, Expiration};
use cw20::Cw20ExecuteMsg;
use cw_storage_plus::U64Key;
use glow_protocol::distributor::ExecuteMsg as FaucetExecuteMsg;
use glow_protocol::lotto::{
    BoostConfig, Claim, ConfigResponse, DepositorInfoResponse, DepositorsInfoResponse, ExecuteMsg,
    InstantiateMsg, LotteryBalanceResponse, LotteryInfoResponse, MigrateMsg, PoolResponse,
    PrizeInfoResponse, QueryMsg, SponsorInfoResponse, StateResponse, TicketInfoResponse,
};
use glow_protocol::lotto::{NUM_PRIZE_BUCKETS, TICKET_LENGTH};
use glow_protocol::querier::deduct_tax;
use moneymarket::market::{Cw20HookMsg, EpochStateResponse, ExecuteMsg as AnchorMsg};
use std::ops::{Add, Sub};
use terraswap::querier::query_token_balance;

pub const INITIAL_DEPOSIT_AMOUNT: u128 = 10_000_000;
pub const MAX_CLAIMS: u8 = 15;
pub const THIRTY_MINUTE_TIME: u64 = 60 * 30;
pub const MAX_HOLDERS_FLOOR: u8 = 10;
pub const MAX_HOLDERS_CAP: u8 = 100;

#[cfg_attr(not(feature = "library"), entry_point)]
pub fn instantiate(
    deps: DepsMut,
    env: Env,
    info: MessageInfo,
    msg: InstantiateMsg,
) -> Result<Response, ContractError> {
    let initial_deposit = info
        .funds
        .iter()
        .find(|c| c.denom == msg.stable_denom)
        .map(|c| c.amount)
        .unwrap_or_else(Uint128::zero);

    if initial_deposit != Uint128::from(INITIAL_DEPOSIT_AMOUNT) {
        return Err(ContractError::InvalidDepositInstantiation(initial_deposit));
    }

    // Validate prize distribution
    if msg.prize_distribution.len() != NUM_PRIZE_BUCKETS {
        return Err(ContractError::InvalidPrizeDistribution {});
    }

    let mut sum = Decimal256::zero();
    for item in msg.prize_distribution.iter() {
        sum += *item;
    }

    if sum != Decimal256::one() {
        return Err(ContractError::InvalidPrizeDistribution {});
    }

    // Validate factors
    if msg.reserve_factor > Decimal256::one() {
        return Err(ContractError::InvalidReserveFactor {});
    }
    if msg.split_factor > Decimal256::one() {
        return Err(ContractError::InvalidSplitFactor {});
    }
    if msg.instant_withdrawal_fee > Decimal256::one() {
        return Err(ContractError::InvalidWithdrawalFee {});
    }

    // Validate that epoch_interval is at least 30 minutes
    if msg.epoch_interval < THIRTY_MINUTE_TIME {
        return Err(ContractError::InvalidEpochInterval {});
    }

    // Validate that max_holders is within the bounds
    if msg.max_holders < MAX_HOLDERS_FLOOR || MAX_HOLDERS_CAP < msg.max_holders {
        return Err(ContractError::InvalidMaxHoldersOutsideBounds {});
    }

    let default_lotto_winner_boost_config: BoostConfig = BoostConfig {
        base_multiplier: Decimal256::from_ratio(40, 100),
        max_multiplier: Decimal256::one(),
        total_voting_power_weight: Decimal256::percent(150),
    };

    CONFIG.save(
        deps.storage,
        &Config {
            owner: deps.api.addr_validate(msg.owner.as_str())?,
            a_terra_contract: deps.api.addr_validate(msg.aterra_contract.as_str())?,
            community_contract: Addr::unchecked(""),
            distributor_contract: Addr::unchecked(""),
            oracle_contract: deps.api.addr_validate(msg.oracle_contract.as_str())?,
            stable_denom: msg.stable_denom.clone(),
            anchor_contract: deps.api.addr_validate(msg.anchor_contract.as_str())?,
            lottery_interval: Duration::Time(msg.lottery_interval),
            epoch_interval: Duration::Time(msg.epoch_interval),
            block_time: Duration::Time(msg.block_time),
            round_delta: msg.round_delta,
            ticket_price: msg.ticket_price,
            max_holders: msg.max_holders,
            prize_distribution: msg.prize_distribution,
            target_award: msg.target_award,
            reserve_factor: msg.reserve_factor,
            split_factor: msg.split_factor,
            instant_withdrawal_fee: msg.instant_withdrawal_fee,
            unbonding_period: Duration::Time(msg.unbonding_period),
            max_tickets_per_depositor: msg.max_tickets_per_depositor,
            glow_prize_buckets: msg.glow_prize_buckets,
            lotto_winner_boost_config: default_lotto_winner_boost_config,
        },
    )?;

    // Validate first lottery is in the future
    if msg.initial_lottery_execution <= env.block.time.seconds() {
        return Err(ContractError::InvalidFirstLotteryExec {});
    }

    STATE.save(
        deps.storage,
        &State {
            total_tickets: Uint256::zero(),
            total_reserve: Uint256::zero(),
            prize_buckets: [Uint256::zero(); NUM_PRIZE_BUCKETS],
            current_lottery: 0,
            next_lottery_time: Expiration::AtTime(Timestamp::from_seconds(
                msg.initial_lottery_execution,
            )),
            next_lottery_exec_time: Expiration::Never {},
            next_epoch: Duration::Time(msg.epoch_interval).after(&env.block),
            last_reward_updated: env.block.height,
            global_reward_index: Decimal256::zero(),
            glow_emission_rate: msg.initial_emission_rate,
        },
    )?;

    POOL.save(
        deps.storage,
        &Pool {
            total_user_lottery_deposits: Uint256::zero(),
            total_user_savings_aust: Uint256::zero(),
            total_sponsor_lottery_deposits: Uint256::zero(),
        },
    )?;

    // Deduct taxes that will be payed when transferring to anchor
    let tax_deducted_initial_deposit = Uint256::from(
        deduct_tax(
            deps.as_ref(),
            coin(initial_deposit.into(), msg.stable_denom.clone()),
        )?
        .amount,
    );

    // Convert the initial deposit amount to aust
    let messages: Vec<CosmosMsg> = vec![CosmosMsg::Wasm(WasmMsg::Execute {
        contract_addr: msg.anchor_contract,
        funds: vec![Coin {
            denom: msg.stable_denom,
            amount: tax_deducted_initial_deposit.into(),
        }],
        msg: to_binary(&AnchorMsg::DepositStable {})?,
    })];

    Ok(Response::default().add_messages(messages))
}

#[cfg_attr(not(feature = "library"), entry_point)]
pub fn execute(
    deps: DepsMut,
    env: Env,
    info: MessageInfo,
    msg: ExecuteMsg,
) -> Result<Response, ContractError> {
    match msg {
        ExecuteMsg::RegisterContracts {
            community_contract,
            distributor_contract,
        } => execute_register_contracts(deps, info, community_contract, distributor_contract),
        ExecuteMsg::Deposit { encoded_tickets } => {
            execute_deposit(deps, env, info, encoded_tickets)
        }
        ExecuteMsg::Gift {
            encoded_tickets,
            recipient,
        } => execute_gift(deps, env, info, encoded_tickets, recipient),
        ExecuteMsg::Sponsor {
            award,
            prize_distribution,
        } => execute_sponsor(deps, env, info, award, prize_distribution),
        ExecuteMsg::SponsorWithdraw {} => execute_sponsor_withdraw(deps, env, info),
        ExecuteMsg::Withdraw { amount, instant } => {
            execute_withdraw(deps, env, info, amount, instant)
        }
        ExecuteMsg::Claim {} => execute_claim_unbonded(deps, env, info),
        ExecuteMsg::ClaimLottery { lottery_ids } => {
            execute_claim_lottery(deps, env, info, lottery_ids)
        }
        ExecuteMsg::ClaimRewards {} => execute_claim_rewards(deps, env, info),
        ExecuteMsg::ExecuteLottery {} => execute_lottery(deps, env, info),
        ExecuteMsg::ExecutePrize { limit } => execute_prize(deps, env, info, limit),
        ExecuteMsg::ExecuteEpochOps {} => execute_epoch_ops(deps, env),
        ExecuteMsg::UpdateConfig {
            owner,
            oracle_addr,
            reserve_factor,
            instant_withdrawal_fee,
            unbonding_period,
            epoch_interval,
            max_holders,
            max_tickets_per_depositor,
            lotto_winner_boost_config,
        } => execute_update_config(
            deps,
            info,
            owner,
            oracle_addr,
            reserve_factor,
            instant_withdrawal_fee,
            unbonding_period,
            epoch_interval,
            max_holders,
            max_tickets_per_depositor,
            lotto_winner_boost_config,
        ),
        ExecuteMsg::UpdateLotteryConfig {
            lottery_interval,
            block_time,
            ticket_price,
            prize_distribution,
            round_delta,
        } => execute_update_lottery_config(
            deps,
            info,
            lottery_interval,
            block_time,
            ticket_price,
            prize_distribution,
            round_delta,
        ),
    }
}

pub fn execute_register_contracts(
    deps: DepsMut,
    info: MessageInfo,
    community_contract: String,
    distributor_contract: String,
) -> Result<Response, ContractError> {
    let mut config: Config = CONFIG.load(deps.storage)?;

    // check permission
    if info.sender != config.owner {
        return Err(ContractError::Unauthorized {});
    }

    // can't be registered twice
    if config.contracts_registered() {
        return Err(ContractError::AlreadyRegistered {});
    }

    config.community_contract = deps.api.addr_validate(&community_contract)?;
    config.distributor_contract = deps.api.addr_validate(&distributor_contract)?;
    CONFIG.save(deps.storage, &config)?;

    Ok(Response::default())
}

pub fn deposit(
    deps: DepsMut,
    env: Env,
    info: MessageInfo,
    recipient: Option<String>,
    encoded_tickets: String,
) -> Result<Response, ContractError> {
    let config = CONFIG.load(deps.storage)?;
    let mut state = STATE.load(deps.storage)?;
    let mut pool = POOL.load(deps.storage)?;

    // Get the aust exchange rate
    let rate = query_exchange_rate(
        deps.as_ref(),
        config.anchor_contract.to_string(),
        env.block.height,
    )?
    .exchange_rate;

    // Get the amount of funds sent in the base stable denom
    let deposit_amount = info
        .funds
        .iter()
        .find(|c| c.denom == config.stable_denom)
        .map(|c| Uint256::from(c.amount))
        .unwrap_or_else(Uint256::zero);

    // Get combinations from encoded tickets
    let combinations = encoded_tickets_to_combinations(encoded_tickets)?;

    // Get the depositor info
    // depositor being either the message sender
    // or the recipient that will be reciving the deposited funds if specified
    let depositor = if let Some(recipient) = recipient.clone() {
        deps.api.addr_validate(recipient.as_str())?
    } else {
        info.sender.clone()
    };
    let mut depositor_info: DepositorInfo = read_depositor_info(deps.storage, &depositor);

    // Get the amount of requested tickets
    let mut amount_tickets = combinations.len() as u64;

    // Validate that the deposit amount is non zero
    if deposit_amount.is_zero() {
        return if recipient.is_some() {
            Err(ContractError::ZeroGiftAmount {})
        } else {
            Err(ContractError::ZeroDepositAmount {})
        };
    }

    // Validate that all sequence combinations are valid
    for combination in combinations.clone() {
        if !is_valid_sequence(&combination, TICKET_LENGTH) {
            return Err(ContractError::InvalidSequence(combination));
        }
    }

    // Validate that the lottery has not already started
    let current_lottery = read_lottery_info(deps.storage, state.current_lottery);
    if current_lottery.rand_round != 0 {
        return Err(ContractError::LotteryAlreadyStarted {});
    }

    // Validate that the deposit size is greater than or equal to the corresponding cost of the requested number of tickets
    let required_amount = config.ticket_price * Uint256::from(amount_tickets);
    if deposit_amount < required_amount {
        return if recipient.is_some() {
            Err(ContractError::InsufficientGiftDepositAmount(amount_tickets))
        } else {
            Err(ContractError::InsufficientDepositAmount(amount_tickets))
        };
    }

    // update the glow deposit reward index
    compute_reward(&mut state, &pool, env.block.height);
    // update the glow depositor reward for the depositor
    compute_depositor_reward(&state, &mut depositor_info);

    // deduct tx taxes when calculating the net deposited amount in anchor
    let net_coin_amount = deduct_tax(
        deps.as_ref(),
        coin(deposit_amount.into(), config.stable_denom.clone()),
    )?;
    let post_tax_deposit_amount = Uint256::from(net_coin_amount.amount);

    // Get the number of minted aust
    let minted_aust = post_tax_deposit_amount / rate;

    // Get the number of minted aust that will go towards the lottery
    let minted_lottery_aust = minted_aust * config.split_factor;

    // Get the number of minted aust that will go towards savings
    let minted_savings_aust = minted_aust - minted_lottery_aust;

    // Get the value of minted aust going towards the lottery
    let minted_lottery_aust_value = minted_lottery_aust * rate;

    // Get the number of tickets the user would have post transaction (without accounting for round up)
    let raw_post_transaction_num_depositor_tickets =
        Uint256::from((depositor_info.tickets.len() + combinations.len()) as u128);

    // Add the depositor's previous lottery_deposit with the split_factor portion of their pretax deposit_amount
    let mixed_tax_post_transaction_lottery_deposit =
        depositor_info.lottery_deposit + deposit_amount * config.split_factor;

    // Check if we need to round up the number of combinations based on the depositor's mixed_tax_post_transaction_lottery_deposit
    let mut new_combinations = combinations;
    if mixed_tax_post_transaction_lottery_deposit
        >= (raw_post_transaction_num_depositor_tickets + Uint256::one())
            * config.ticket_price
            * config.split_factor
    {
        let current_time = env.block.time.nanos();
        let sequence = pseudo_random_seq(
            info.sender.clone().into_string(),
            depositor_info.tickets.len() as u64,
            current_time,
        );

        new_combinations.push(sequence);
        amount_tickets += 1;
    }

    // Get the number of tickets the user would have post transaction (accounting for roundup)
    let post_transaction_num_depositor_tickets =
        depositor_info.tickets.len() as u64 + amount_tickets;

    // Validate that the depositor won't go over max_tickets_per_depositor
    if post_transaction_num_depositor_tickets > config.max_tickets_per_depositor {
        return Err(ContractError::MaxTicketsPerDepositorExceeded {
            max_tickets_per_depositor: config.max_tickets_per_depositor,
            post_transaction_num_depositor_tickets,
        });
    }

    for combination in new_combinations {
        // check that the number of holders for any given ticket isn't too high
        if let Some(holders) = TICKETS
            .may_load(deps.storage, combination.as_bytes())
            .unwrap()
        {
            if holders.len() >= config.max_holders as usize {
                return Err(ContractError::InvalidHolderSequence(combination));
            }
        }

        // update the TICKETS storage
        let add_ticket = |a: Option<Vec<Addr>>| -> StdResult<Vec<Addr>> {
            let mut b = a.unwrap_or_default();
            b.push(depositor.clone());
            Ok(b)
        };
        TICKETS
            .update(deps.storage, combination.as_bytes(), add_ticket)
            .unwrap();

        // add the combination to the depositor_info
        depositor_info.tickets.push(combination);
    }

    // Increase the depositor's lottery_deposit by the value of the minted lottery aust
    depositor_info.lottery_deposit = depositor_info
        .lottery_deposit
        .add(minted_lottery_aust_value);

    // Increase the depositor's savings_aust by the number of minted savings aust
    depositor_info.savings_aust = depositor_info.savings_aust.add(minted_savings_aust);

    // Increase total_user_lottery_deposits by the value of the minted lottery aust
    pool.total_user_lottery_deposits = pool
        .total_user_lottery_deposits
        .add(minted_lottery_aust_value);

    // Increase total_user_savings_aust by the number of minted savings aust
    pool.total_user_savings_aust = pool.total_user_savings_aust.add(minted_savings_aust);

    // Update the number of total_tickets
    state.total_tickets = state.total_tickets.add(amount_tickets.into());

    // update depositor and state information
    store_depositor_info(deps.storage, &depositor, &depositor_info)?;
    STATE.save(deps.storage, &state)?;
    POOL.save(deps.storage, &pool)?;

    // save depositor and state information
    Ok(Response::new()
        .add_messages(vec![CosmosMsg::Wasm(WasmMsg::Execute {
            contract_addr: config.anchor_contract.to_string(),
            funds: vec![Coin {
                denom: config.stable_denom,
                amount: post_tax_deposit_amount.into(),
            }],
            msg: to_binary(&AnchorMsg::DepositStable {})?,
        })])
        .add_attributes(vec![
            attr("action", "deposit"),
            attr("depositor", info.sender.to_string()),
            attr("recipient", depositor.to_string()),
            attr("deposit_amount", deposit_amount.to_string()),
            attr("tickets", amount_tickets.to_string()),
            attr("aust_minted", minted_aust.to_string()),
        ]))
}

// Deposit UST and get savings aust and tickets in return
pub fn execute_deposit(
    mut deps: DepsMut,
    env: Env,
    info: MessageInfo,
    encoded_tickets: String,
) -> Result<Response, ContractError> {
    deposit(deps.branch(), env, info, None, encoded_tickets)
}

// Gift several tickets at once to a given address
pub fn execute_gift(
    mut deps: DepsMut,
    env: Env,
    info: MessageInfo,
    encoded_tickets: String,
    to: String,
) -> Result<Response, ContractError> {
    if to == info.sender {
        return Err(ContractError::GiftToSelf {});
    }
    deposit(deps.branch(), env, info, Some(to), encoded_tickets)
}

// Make a donation deposit to the lottery pool
pub fn execute_sponsor(
    deps: DepsMut,
    env: Env,
    info: MessageInfo,
    award: Option<bool>,
    prize_distribution: Option<[Decimal256; NUM_PRIZE_BUCKETS]>,
) -> Result<Response, ContractError> {
    let config = CONFIG.load(deps.storage)?;
    let mut state = STATE.load(deps.storage)?;
    let mut pool = POOL.load(deps.storage)?;

    // get the amount of funds sent in the base stable denom
    let sponsor_amount = info
        .funds
        .iter()
        .find(|c| c.denom == config.stable_denom)
        .map(|c| Uint256::from(c.amount))
        .unwrap_or_else(Uint256::zero);

    // validate that the sponsor amount is non zero
    if sponsor_amount.is_zero() {
        return Err(ContractError::ZeroSponsorshipAmount {});
    }

    compute_reward(&mut state, &pool, env.block.height);

    let mut msgs: Vec<CosmosMsg> = vec![];

    if let None | Some(false) = award {
        // Deduct taxes that will be payed when transferring to anchor
        let net_sponsor_amount = Uint256::from(
            deduct_tax(
                deps.as_ref(),
                coin(sponsor_amount.into(), config.stable_denom.clone()),
            )?
            .amount,
        );

        // query exchange_rate from anchor money market
        let epoch_state: EpochStateResponse = query_exchange_rate(
            deps.as_ref(),
            config.anchor_contract.to_string(),
            env.block.height,
        )?;

        // add amount of aUST entitled from the deposit
        let minted_aust = net_sponsor_amount / epoch_state.exchange_rate;

        // Get minted_aust_value
        let minted_aust_value = minted_aust * epoch_state.exchange_rate;

        // fetch sponsor_info
        let mut sponsor_info: SponsorInfo = read_sponsor_info(deps.storage, &info.sender);

        // update sponsor sponsor rewards
        compute_sponsor_reward(&state, &mut sponsor_info);

        // add sponsor_amount to depositor
        sponsor_info.lottery_deposit = sponsor_info.lottery_deposit.add(minted_aust_value);
        store_sponsor_info(deps.storage, &info.sender, &sponsor_info)?;

        // update pool
        pool.total_sponsor_lottery_deposits =
            pool.total_sponsor_lottery_deposits.add(minted_aust_value);

        // Push message to deposit stable coins into anchor
        msgs.push(CosmosMsg::Wasm(WasmMsg::Execute {
            contract_addr: config.anchor_contract.to_string(),
            funds: vec![Coin {
                denom: config.stable_denom,
                amount: net_sponsor_amount.into(),
            }],
            msg: to_binary(&AnchorMsg::DepositStable {})?,
        }));
    } else {
        // Award is instant

        // Get the prize_distribution or the prize_distribution in the config
        let prize_distribution = prize_distribution.unwrap_or(config.prize_distribution);

        // Validate that the prize_distribution is of length NUM_PRIZE_BUCKETS
        if prize_distribution.len() != NUM_PRIZE_BUCKETS {
            return Err(ContractError::InvalidPrizeDistribution {});
        }

        // Validate that the prize_distributions sums to 1
        let mut sum = Decimal256::zero();
        for item in prize_distribution.iter() {
            sum += *item;
        }

        if sum != Decimal256::one() {
            return Err(ContractError::InvalidPrizeDistribution {});
        }

        // Distribute the sponsorship to the prize buckets according to the prize distribution
        for (index, fraction_of_prize) in prize_distribution.iter().enumerate() {
            // Add the proportional amount of the net redeemed amount to the relevant award bucket.
            state.prize_buckets[index] += sponsor_amount * *fraction_of_prize
        }
    }

    STATE.save(deps.storage, &state)?;
    POOL.save(deps.storage, &pool)?;

    Ok(Response::new().add_messages(msgs).add_attributes(vec![
        attr("action", "sponsorship"),
        attr("sponsor", info.sender.to_string()),
        attr("sponsorship_amount", sponsor_amount),
    ]))
}

pub fn execute_sponsor_withdraw(
    deps: DepsMut,
    env: Env,
    info: MessageInfo,
) -> Result<Response, ContractError> {
    let config = CONFIG.load(deps.storage)?;
    let mut state = STATE.load(deps.storage)?;
    let mut pool = POOL.load(deps.storage)?;

    // Get the contract's aust balance
    let contract_a_balance = query_token_balance(
        &deps.querier,
        config.a_terra_contract.clone(),
        env.clone().contract.address,
    )?;

    // Get the aust exchange rate
    let rate = query_exchange_rate(
        deps.as_ref(),
        config.anchor_contract.to_string(),
        env.block.height,
    )?
    .exchange_rate;

    let mut sponsor_info: SponsorInfo = read_sponsor_info(deps.storage, &info.sender);

    // Validate that the sponsor has a lottery deposit
    if sponsor_info.lottery_deposit.is_zero() {
        return Err(ContractError::NoSponsorLotteryDeposit {});
    }

    // Validate that there isn't a lottery in progress
    let current_lottery = read_lottery_info(deps.storage, state.current_lottery);
    if current_lottery.rand_round != 0 {
        return Err(ContractError::LotteryAlreadyStarted {});
    }

    // Validate that the value of the contract's lottery aust is always at least the
    // sum of the value of the user savings aust and lottery deposits.
    // This check should never fail but is in place as an extra safety measure.
    let lottery_pool_value =
        (Uint256::from(contract_a_balance) - pool.total_user_savings_aust) * rate;

    if lottery_pool_value < (pool.total_user_lottery_deposits + pool.total_sponsor_lottery_deposits)
    {
        return Err(ContractError::InsufficientPoolFunds {
            pool_value: lottery_pool_value,
            total_lottery_deposits: pool.total_user_lottery_deposits
                + pool.total_sponsor_lottery_deposits,
        });
    }

    // Compute Glow depositor rewards
    compute_reward(&mut state, &pool, env.block.height);
    compute_sponsor_reward(&state, &mut sponsor_info);

    let aust_to_redeem = sponsor_info.lottery_deposit / rate;
    let aust_to_redeem_value = aust_to_redeem * rate;

    // Update global state

    pool.total_sponsor_lottery_deposits = pool
        .total_sponsor_lottery_deposits
        .sub(sponsor_info.lottery_deposit);

    // Update sponsor info
    sponsor_info.lottery_deposit = Uint256::zero();

    let mut msgs: Vec<CosmosMsg> = vec![];

    // Message for redeem amount operation of aUST
    let redeem_msg = CosmosMsg::Wasm(WasmMsg::Execute {
        contract_addr: config.a_terra_contract.to_string(),
        funds: vec![],
        msg: to_binary(&Cw20ExecuteMsg::Send {
            contract: config.anchor_contract.to_string(),
            amount: aust_to_redeem.into(),
            msg: to_binary(&Cw20HookMsg::RedeemStable {}).unwrap(),
        })?,
    });
    msgs.push(redeem_msg);

    // Discount tx taxes from Anchor to Glow
    let coin_amount = deduct_tax(
        deps.as_ref(),
        coin(aust_to_redeem_value.into(), config.clone().stable_denom),
    )?
    .amount;

    // Discount tx taxes from Glow to User
    let net_coin_amount = deduct_tax(deps.as_ref(), coin(coin_amount.into(), config.stable_denom))?;

    msgs.push(CosmosMsg::Bank(BankMsg::Send {
        to_address: info.sender.to_string(),
        amount: vec![net_coin_amount],
    }));

    store_sponsor_info(deps.storage, &info.sender, &sponsor_info)?;
    STATE.save(deps.storage, &state)?;
    POOL.save(deps.storage, &pool)?;

    Ok(Response::new().add_messages(msgs).add_attributes(vec![
        attr("action", "withdraw_sponsor"),
        attr("depositor", info.sender.to_string()),
        attr("redeem_amount_anchor", aust_to_redeem.to_string()),
        attr(
            "redeem_stable_amount",
            sponsor_info.lottery_deposit.to_string(),
        ),
    ]))
}

pub fn execute_withdraw(
    deps: DepsMut,
    env: Env,
    info: MessageInfo,
    amount: Option<Uint128>,
    instant: Option<bool>,
) -> Result<Response, ContractError> {
    let config = CONFIG.load(deps.storage)?;
    let mut state = STATE.load(deps.storage)?;
    let mut pool = POOL.load(deps.storage)?;

    let mut depositor: DepositorInfo = read_depositor_info(deps.storage, &info.sender);

    // Get the contract's aust balance
    let contract_a_balance = query_token_balance(
        &deps.querier,
        config.a_terra_contract.clone(),
        env.clone().contract.address,
    )?;

    // Get the aust exchange rate
    let rate = query_exchange_rate(
        deps.as_ref(),
        config.anchor_contract.to_string(),
        env.block.height,
    )?
    .exchange_rate;

    // Validate that the user has savings aust to withdraw
    if depositor.savings_aust.is_zero() || pool.total_user_savings_aust.is_zero() {
        return Err(ContractError::NoDepositorSavingsAustToWithdraw {});
    }

    // Validate that the user is withdrawing a non zero amount
    if (amount.is_some()) && (amount.unwrap().is_zero()) {
        return Err(ContractError::SpecifiedWithdrawAmountIsZero {});
    }

    // Validate that there isn't a lottery in progress already
    let current_lottery = read_lottery_info(deps.storage, state.current_lottery);
    if current_lottery.rand_round != 0 {
        return Err(ContractError::LotteryAlreadyStarted {});
    }

    // Validate that the value of the contract's lottery aust is always at least the
    // sum of the value of the user savings aust and lottery deposits.
    // This check should never fail but is in place as an extra safety measure.
    let lottery_pool_value =
        (Uint256::from(contract_a_balance) - pool.total_user_savings_aust) * rate;

    if lottery_pool_value < (pool.total_user_lottery_deposits + pool.total_sponsor_lottery_deposits)
    {
        return Err(ContractError::InsufficientPoolFunds {
            pool_value: lottery_pool_value,
            total_lottery_deposits: pool.total_user_lottery_deposits
                + pool.total_sponsor_lottery_deposits,
        });
    }

    // Compute GLOW reward
    compute_reward(&mut state, &pool, env.block.height);
    compute_depositor_reward(&state, &mut depositor);

    // Get the amount of aust equivalent to the depositor's lottery deposit
    let depositor_lottery_aust = depositor.lottery_deposit / rate;

    // Calculate the depositor's aust balance
    let depositor_aust_balance = depositor.savings_aust + depositor_lottery_aust;

    // Calculate the depositor's balance from their aust balance
    let depositor_balance = depositor_aust_balance * rate;

    // Calculate fraction of the depositor's balance that is being withdrawn
    let mut withdraw_ratio = Decimal256::one();
    if let Some(amount) = amount {
        if Uint256::from(amount) > depositor_balance {
            return Err(ContractError::SpecifiedWithdrawAmountTooBig {
                amount,
                depositor_balance,
            });
        } else {
            withdraw_ratio = Decimal256::from_ratio(Uint256::from(amount), depositor_balance);
        }
    }

    // We use amount to get the withdraw_ratio
    // but from this point forwards everything is based on withdraw_ratio, not amount

    // Calculate how many tickets to remove
    let num_depositor_tickets = depositor.tickets.len() as u128;

    // Get ceiling of withdrawn tickets
    let withdrawn_tickets: u128 =
        uint256_times_decimal256_ceil(Uint256::from(num_depositor_tickets), withdraw_ratio).into();

    if withdrawn_tickets > num_depositor_tickets {
        return Err(ContractError::WithdrawingTooManyTickets {
            withdrawn_tickets,
            num_depositor_tickets,
        });
    }

    for seq in depositor.tickets.drain(..withdrawn_tickets as usize) {
        TICKETS.update(deps.storage, seq.as_bytes(), |tickets| -> StdResult<_> {
            let mut new_tickets = tickets.unwrap();
            let index = new_tickets
                .iter()
                .position(|x| *x == info.sender.clone())
                .unwrap();
            let _elem = new_tickets.remove(index);
            Ok(new_tickets)
        })?;
    }

    // Withdrawn savings aust calculations

    // Calculate the amount of savings aust to withdraw
    let withdrawn_savings_aust =
        uint256_times_decimal256_ceil(depositor.savings_aust, withdraw_ratio);

    // Withdrawn lottery deposit calculations

    let withdrawn_lottery_aust =
        uint256_times_decimal256_ceil(depositor_lottery_aust, withdraw_ratio);
    let ceil_withdrawn_lottery_aust_value =
        uint256_times_decimal256_ceil(withdrawn_lottery_aust, rate);

    // Total aust to redeem calculations

    // Get the total aust to redeem
    let total_aust_to_redeem = withdrawn_lottery_aust + withdrawn_savings_aust;

    // Get the value of the redeemed aust. total_aust_to_redeem * rate
    let total_aust_to_redeem_value = total_aust_to_redeem * rate;

    // Update depositor info

    depositor.savings_aust = depositor.savings_aust.sub(withdrawn_savings_aust);
    depositor.lottery_deposit = depositor
        .lottery_deposit
        .sub(ceil_withdrawn_lottery_aust_value);

    // Update pool

    pool.total_user_savings_aust = pool.total_user_savings_aust.sub(withdrawn_savings_aust);
    pool.total_user_lottery_deposits = pool
        .total_user_lottery_deposits
        .sub(ceil_withdrawn_lottery_aust_value);

    // Update state

    // Remove withdrawn_tickets from total_tickets
    state.total_tickets = state.total_tickets.sub(Uint256::from(withdrawn_tickets));

    // Get the value of the returned amount after accounting for taxes.
    let mut return_amount = Uint256::from(
        deduct_tax(
            deps.as_ref(),
            coin(
                total_aust_to_redeem_value.into(),
                config.clone().stable_denom,
            ),
        )?
        .amount,
    );

    let mut msgs: Vec<CosmosMsg> = vec![];

    // Message for redeem amount operation of aUST
    let redeem_msg = CosmosMsg::Wasm(WasmMsg::Execute {
        contract_addr: config.a_terra_contract.to_string(),
        funds: vec![],
        msg: to_binary(&Cw20ExecuteMsg::Send {
            contract: config.anchor_contract.to_string(),
            amount: total_aust_to_redeem.into(),
            msg: to_binary(&Cw20HookMsg::RedeemStable {}).unwrap(),
        })?,
    });
    msgs.push(redeem_msg);

    // Instant withdrawal. The user incurs a fee and receive the funds with this operation
    let mut withdrawal_fee = Uint256::zero();

    if let Some(true) = instant {
        // Apply instant withdrawal fee
        withdrawal_fee = return_amount * config.instant_withdrawal_fee;
        return_amount = return_amount.sub(withdrawal_fee);

        // Add the withdrawal fee to the total_reserve
        state.total_reserve += withdrawal_fee;

        // Get the amount of ust to return after tax
        let net_coin_amount = deduct_tax(
            deps.as_ref(),
            coin(return_amount.into(), config.stable_denom),
        )?;

        msgs.push(CosmosMsg::Bank(BankMsg::Send {
            to_address: info.sender.to_string(),
            amount: vec![net_coin_amount],
        }));
    } else {
        // Check max unbonding_info concurrent claims is not bypassed
        if depositor.unbonding_info.len() as u8 >= MAX_CLAIMS {
            return Err(ContractError::MaxUnbondingClaims {});
        }
        // Place amount in unbonding state as a claim
        depositor.unbonding_info.push(Claim {
            amount: return_amount,
            release_at: config.unbonding_period.after(&env.block),
        });
    }

    store_depositor_info(deps.storage, &info.sender, &depositor)?;
    STATE.save(deps.storage, &state)?;
    POOL.save(deps.storage, &pool)?;

    Ok(Response::new().add_messages(msgs).add_attributes(vec![
        attr("action", "withdraw_ticket"),
        attr("depositor", info.sender.to_string()),
        attr("tickets_amount", withdrawn_tickets.to_string()),
        attr("redeem_amount_anchor", total_aust_to_redeem.to_string()),
        attr("redeem_stable_amount", return_amount.to_string()),
        attr("instant_withdrawal_fee", withdrawal_fee.to_string()),
    ]))
}

// Send available UST to user from unbonded withdrawals
pub fn execute_claim_unbonded(
    deps: DepsMut,
    env: Env,
    info: MessageInfo,
) -> Result<Response, ContractError> {
    let config = CONFIG.load(deps.storage)?;
    let pool = POOL.load(deps.storage)?;
    let mut state = STATE.load(deps.storage)?;

    let (to_send, mut depositor) = claim_deposits(deps.storage, &info.sender, &env.block, None)?;
    let current_lottery = read_lottery_info(deps.storage, state.current_lottery);
    if current_lottery.rand_round != 0 {
        return Err(ContractError::LotteryAlreadyStarted {});
    }

    // Compute Glow depositor rewards
    compute_reward(&mut state, &pool, env.block.height);
    compute_depositor_reward(&state, &mut depositor);

    if to_send == Uint128::zero() {
        return Err(ContractError::InsufficientClaimableFunds {});
    }

    // Deduct taxes on the claim
    let net_send = deduct_tax(
        deps.as_ref(),
        coin(to_send.into(), config.stable_denom.clone()),
    )?
    .amount;

    // Double-check if there is enough balance to send in the contract
    let balance = query_balance(
        deps.as_ref(),
        env.contract.address.to_string(),
        config.stable_denom.clone(),
    )?;

    let reserved_for_prizes = state
        .prize_buckets
        .iter()
        .fold(Uint256::zero(), |sum, val| sum + *val);

    if to_send > (balance - reserved_for_prizes).into() {
        return Err(ContractError::InsufficientFunds {
            to_send,
            available_balance: balance - reserved_for_prizes,
        });
    }

    store_depositor_info(deps.storage, &info.sender, &depositor)?;
    STATE.save(deps.storage, &state)?;

    Ok(Response::new()
        .add_message(CosmosMsg::Bank(BankMsg::Send {
            to_address: info.sender.to_string(),
            amount: vec![Coin {
                denom: config.stable_denom,
                amount: net_send,
            }],
        }))
        .add_attributes(vec![
            attr("action", "claim_unbonded"),
            attr("depositor", info.sender.to_string()),
            attr("redeemed_amount", net_send),
        ]))
}

// Send available UST to user from prizes won in the given lottery_id
pub fn execute_claim_lottery(
    deps: DepsMut,
    env: Env,
    info: MessageInfo,
    lottery_ids: Vec<u64>,
) -> Result<Response, ContractError> {
    let config = CONFIG.load(deps.storage)?;
    let pool = POOL.load(deps.storage)?;
    let mut state = STATE.load(deps.storage)?;

    let mut ust_to_send = Uint128::zero();
    let mut glow_to_send = Uint128::zero();

    let mut depositor = read_depositor_info(deps.storage, &info.sender);

    let current_lottery = read_lottery_info(deps.storage, state.current_lottery);
    if current_lottery.rand_round != 0 {
        return Err(ContractError::LotteryAlreadyStarted {});
    }

    // Compute Glow depositor rewards
    compute_reward(&mut state, &pool, env.block.height);
    compute_depositor_reward(&state, &mut depositor);

    for lottery_id in lottery_ids.clone() {
        let lottery_info = read_lottery_info(deps.storage, lottery_id);
        if !lottery_info.awarded {
            return Err(ContractError::InvalidClaimLotteryNotAwarded(lottery_id));
        }
        //Calculate and add to to_send
        let lottery_key: U64Key = U64Key::from(lottery_id);
        let prize = PRIZES
            .may_load(deps.storage, (&info.sender, lottery_key.clone()))
            .unwrap();
        if let Some(prize) = prize {
            if prize.claimed {
                return Err(ContractError::InvalidClaimPrizeAlreadyClaimed(lottery_id));
            }

            let (local_ust_to_send, local_glow_to_send): (Uint128, Uint128) =
                calculate_winner_prize(
                    &deps.querier,
                    &config,
                    &prize,
                    &lottery_info,
                    &info.sender,
                )?;

            ust_to_send += local_ust_to_send;
            glow_to_send += local_glow_to_send;

            PRIZES.save(
                deps.storage,
                (&info.sender, lottery_key),
                &PrizeInfo {
                    claimed: true,
                    ..prize
                },
            )?;
        }
    }

    // If ust_to_send is zero, don't send anything even if glow_to_send is positive.
    // It should never be the case that ust_to_send is 0 and glow_to_send is positive.
    if ust_to_send == Uint128::zero() {
        return Err(ContractError::InsufficientClaimableFunds {});
    }

    let mut msgs: Vec<CosmosMsg> = vec![];

    // ust_to_send calculations

    // Deduct reserve fee
    let reserve_fee = Uint256::from(ust_to_send) * config.reserve_factor;
    ust_to_send -= Uint128::from(reserve_fee);
    state.total_reserve += reserve_fee;

    // Deduct taxes on the claim
    let net_send = deduct_tax(
        deps.as_ref(),
        coin(ust_to_send.into(), config.stable_denom.clone()),
    )?
    .amount;

    // Double-check if there is enough balance to send in the contract
    let balance = query_balance(
        deps.as_ref(),
        env.contract.address.to_string(),
        config.stable_denom.clone(),
    )?;

    if ust_to_send > balance.into() {
        return Err(ContractError::InsufficientFunds {
            to_send: ust_to_send,
            available_balance: balance,
        });
    }

    msgs.push(CosmosMsg::Bank(BankMsg::Send {
        to_address: info.sender.to_string(),
        amount: vec![Coin {
            denom: config.stable_denom,
            amount: net_send,
        }],
    }));

    // glow_to_send calculations

    if glow_to_send != Uint128::zero() {
        msgs.push(CosmosMsg::Wasm(WasmMsg::Execute {
            contract_addr: config.distributor_contract.to_string(),
            funds: vec![],
            msg: to_binary(&FaucetExecuteMsg::Spend {
                recipient: info.sender.to_string(),
                amount: glow_to_send,
            })?,
        }));
    }

    // Update storage

    store_depositor_info(deps.storage, &info.sender, &depositor)?;
    STATE.save(deps.storage, &state)?;

    // Send response

    Ok(Response::new().add_messages(msgs).add_attributes(vec![
        attr("action", "claim_lottery"),
        attr("lottery_ids", format!("{:?}", lottery_ids)),
        attr("depositor", info.sender.to_string()),
        attr("redeemed_ust", net_send),
        attr("redeemed_glow", glow_to_send),
    ]))
}

pub fn execute_epoch_ops(deps: DepsMut, env: Env) -> Result<Response, ContractError> {
    let config = CONFIG.load(deps.storage)?;
    let pool = POOL.load(deps.storage)?;
    let mut state = STATE.load(deps.storage)?;

    // Validate distributor contract has already been registered
    if !config.contracts_registered() {
        return Err(ContractError::NotRegistered {});
    }

    // Get the contract's aust balance
    let contract_a_balance = Uint256::from(query_token_balance(
        &deps.querier,
        config.a_terra_contract.clone(),
        env.clone().contract.address,
    )?);

    // Get the aust exchange rate
    let rate = query_exchange_rate(
        deps.as_ref(),
        config.anchor_contract.to_string(),
        env.block.height,
    )?
    .exchange_rate;

    // Validate that executing epoch will follow rate limiting
    if !state.next_epoch.is_expired(&env.block) {
        return Err(ContractError::InvalidEpochExecution {});
    }

    // Validate that the lottery is not in the process of running
    // This helps avoid delaying the computing of the reward following lottery execution.
    let current_lottery = read_lottery_info(deps.storage, state.current_lottery);
    if current_lottery.rand_round != 0 {
        return Err(ContractError::LotteryAlreadyStarted {});
    }

    // Compute global Glow rewards
    compute_reward(&mut state, &pool, env.block.height);

    let lottery_balance = calculate_lottery_balance(&state, &pool, contract_a_balance, rate)?;
    //
    // Query updated Glow emission rate and update state
    state.glow_emission_rate = query_glow_emission_rate(
        &deps.querier,
        config.distributor_contract,
        lottery_balance,
        config.target_award,
        state.glow_emission_rate,
    )?
    .emission_rate;

    // Compute total_reserves to fund gov contract
    let total_reserves = state.total_reserve;
    let messages: Vec<CosmosMsg> = if !total_reserves.is_zero() {
        vec![CosmosMsg::Bank(BankMsg::Send {
            to_address: config.community_contract.to_string(),
            amount: vec![deduct_tax(
                deps.as_ref(),
                Coin {
                    denom: config.stable_denom,
                    amount: total_reserves.into(),
                },
            )?],
        })]
    } else {
        vec![]
    };

    // Update next_epoch based on epoch_interval
    state.next_epoch = Expiration::AtTime(env.block.time).add(config.epoch_interval)?;
    // Empty total reserve and store state
    state.total_reserve = Uint256::zero();
    STATE.save(deps.storage, &state)?;

    Ok(Response::new().add_messages(messages).add_attributes(vec![
        attr("action", "execute_epoch_operations"),
        attr("total_reserves", total_reserves.to_string()),
        attr("glow_emission_rate", state.glow_emission_rate.to_string()),
    ]))
}

pub fn execute_claim_rewards(
    deps: DepsMut,
    env: Env,
    info: MessageInfo,
) -> Result<Response, ContractError> {
    let config = CONFIG.load(deps.storage)?;
    let pool = POOL.load(deps.storage)?;
    let mut state = STATE.load(deps.storage)?;

    let depositor_address = info.sender.as_str();
    let mut depositor: DepositorInfo = read_depositor_info(deps.storage, &info.sender);
    let mut sponsor: SponsorInfo = read_sponsor_info(deps.storage, &info.sender);

    // Validate distributor contract has already been registered
    if !config.contracts_registered() {
        return Err(ContractError::NotRegistered {});
    }

    // Compute Glow depositor rewards
    compute_reward(&mut state, &pool, env.block.height);
    compute_depositor_reward(&state, &mut depositor);
    compute_sponsor_reward(&state, &mut sponsor);

    let claim_amount = (depositor.pending_rewards + sponsor.pending_rewards) * Uint256::one();
    depositor.pending_rewards = Decimal256::zero();
    sponsor.pending_rewards = Decimal256::zero();

    STATE.save(deps.storage, &state)?;
    store_depositor_info(deps.storage, &info.sender, &depositor)?;
    store_sponsor_info(deps.storage, &info.sender, &sponsor)?;

    let messages: Vec<CosmosMsg> = if !claim_amount.is_zero() {
        vec![CosmosMsg::Wasm(WasmMsg::Execute {
            contract_addr: config.distributor_contract.to_string(),
            funds: vec![],
            msg: to_binary(&FaucetExecuteMsg::Spend {
                recipient: depositor_address.to_string(),
                amount: claim_amount.into(),
            })?,
        })]
    } else {
        vec![]
    };

    Ok(Response::new().add_messages(messages).add_attributes(vec![
        attr("action", "claim_rewards"),
        attr("claim_amount", claim_amount),
    ]))
}

#[allow(clippy::too_many_arguments)]
pub fn execute_update_config(
    deps: DepsMut,
    info: MessageInfo,
    owner: Option<String>,
    oracle_addr: Option<String>,
    reserve_factor: Option<Decimal256>,
    instant_withdrawal_fee: Option<Decimal256>,
    unbonding_period: Option<u64>,
    epoch_interval: Option<u64>,
    max_holders: Option<u8>,
    max_tickets_per_depositor: Option<u64>,
    lotto_winner_boost_config: Option<BoostConfig>,
) -> Result<Response, ContractError> {
    let mut config: Config = CONFIG.load(deps.storage)?;

    // check permission
    if info.sender != config.owner {
        return Err(ContractError::Unauthorized {});
    }
    // change owner of Glow lotto contract
    if let Some(owner) = owner {
        config.owner = deps.api.addr_validate(owner.as_str())?;
    }

    // change oracle contract addr
    if let Some(oracle_addr) = oracle_addr {
        config.owner = deps.api.addr_validate(oracle_addr.as_str())?;
    }

    if let Some(reserve_factor) = reserve_factor {
        if reserve_factor > Decimal256::one() {
            return Err(ContractError::InvalidReserveFactor {});
        }

        config.reserve_factor = reserve_factor;
    }

    if let Some(instant_withdrawal_fee) = instant_withdrawal_fee {
        if instant_withdrawal_fee > Decimal256::one() {
            return Err(ContractError::InvalidWithdrawalFee {});
        }
        config.instant_withdrawal_fee = instant_withdrawal_fee;
    }

    if let Some(unbonding_period) = unbonding_period {
        config.unbonding_period = Duration::Time(unbonding_period);
    }

    if let Some(epoch_interval) = epoch_interval {
        // validate that epoch_interval is at least 30 minutes
        if epoch_interval < THIRTY_MINUTE_TIME {
            return Err(ContractError::InvalidEpochInterval {});
        }

        config.epoch_interval = Duration::Time(epoch_interval);
    }

    if let Some(max_holders) = max_holders {
        // Validate that max_holders is within the bounds
        if max_holders < MAX_HOLDERS_FLOOR || MAX_HOLDERS_CAP < max_holders {
            return Err(ContractError::InvalidMaxHoldersOutsideBounds {});
        }

        // Validate that max_holders is increasing
        if max_holders < config.max_holders {
            return Err(ContractError::InvalidMaxHoldersAttemptedDecrease {});
        }

        config.max_holders = max_holders;
    }

    if let Some(max_tickets_per_depositor) = max_tickets_per_depositor {
        config.max_tickets_per_depositor = max_tickets_per_depositor;
    }

    if let Some(lotto_winner_boost_config) = lotto_winner_boost_config {
        if lotto_winner_boost_config.base_multiplier > lotto_winner_boost_config.max_multiplier {
            return Err(ContractError::InvalidBoostConfig {});
        }
        config.lotto_winner_boost_config = lotto_winner_boost_config
    }

    CONFIG.save(deps.storage, &config)?;

    Ok(Response::new().add_attributes(vec![("action", "update_config")]))
}

pub fn execute_update_lottery_config(
    deps: DepsMut,
    info: MessageInfo,
    lottery_interval: Option<u64>,
    block_time: Option<u64>,
    ticket_price: Option<Uint256>,
    prize_distribution: Option<[Decimal256; NUM_PRIZE_BUCKETS]>,
    round_delta: Option<u64>,
) -> Result<Response, ContractError> {
    let mut config: Config = CONFIG.load(deps.storage)?;

    // check permission
    if info.sender != config.owner {
        return Err(ContractError::Unauthorized {});
    }

    if let Some(lottery_interval) = lottery_interval {
        config.lottery_interval = Duration::Time(lottery_interval);
    }

    if let Some(block_time) = block_time {
        config.block_time = Duration::Time(block_time);
    }

    if let Some(round_delta) = round_delta {
        config.round_delta = round_delta;
    }

    if let Some(ticket_price) = ticket_price {
        config.ticket_price = ticket_price;
    }

    if let Some(prize_distribution) = prize_distribution {
        if prize_distribution.len() != NUM_PRIZE_BUCKETS {
            return Err(ContractError::InvalidPrizeDistribution {});
        }

        let mut sum = Decimal256::zero();
        for item in prize_distribution.iter() {
            sum += *item;
        }

        if sum != Decimal256::one() {
            return Err(ContractError::InvalidPrizeDistribution {});
        }

        config.prize_distribution = prize_distribution;
    }

    CONFIG.save(deps.storage, &config)?;

    Ok(Response::new().add_attributes(vec![("action", "update_lottery_config")]))
}

#[cfg_attr(not(feature = "library"), entry_point)]
pub fn query(deps: Deps, env: Env, msg: QueryMsg) -> StdResult<Binary> {
    match msg {
        QueryMsg::Config {} => to_binary(&query_config(deps)?),
        QueryMsg::State { block_height } => to_binary(&query_state(deps, env, block_height)?),
        QueryMsg::Pool {} => to_binary(&query_pool(deps)?),
        QueryMsg::LotteryInfo { lottery_id } => {
            to_binary(&query_lottery_info(deps, env, lottery_id)?)
        }
        QueryMsg::TicketInfo { sequence } => to_binary(&query_ticket_info(deps, sequence)?),
        QueryMsg::PrizeInfo {
            address,
            lottery_id,
        } => to_binary(&query_prizes(deps, address, lottery_id)?),
        QueryMsg::Depositor { address } => to_binary(&query_depositor(deps, env, address)?),
        QueryMsg::Sponsor { address } => to_binary(&query_sponsor(deps, env, address)?),
        QueryMsg::Depositors { start_after, limit } => {
            to_binary(&query_depositors(deps, start_after, limit)?)
        }
        QueryMsg::LotteryBalance {} => to_binary(&query_lottery_balance(deps, env)?),
    }
}

pub fn query_ticket_info(deps: Deps, ticket: String) -> StdResult<TicketInfoResponse> {
    let holders = TICKETS
        .may_load(deps.storage, ticket.as_ref())?
        .unwrap_or_default();
    Ok(TicketInfoResponse { holders })
}

pub fn query_prizes(deps: Deps, address: String, lottery_id: u64) -> StdResult<PrizeInfoResponse> {
    let lottery_key = U64Key::from(lottery_id);
    let addr = deps.api.addr_validate(&address)?;
    let prize_info = PRIZES
        .may_load(deps.storage, (&addr, lottery_key))?
        .unwrap_or_default();

    Ok(PrizeInfoResponse {
        holder: addr,
        lottery_id,
        claimed: prize_info.claimed,
        matches: prize_info.matches,
    })
}

pub fn query_config(deps: Deps) -> StdResult<ConfigResponse> {
    let config = CONFIG.load(deps.storage)?;

    Ok(ConfigResponse {
        owner: config.owner.to_string(),
        stable_denom: config.stable_denom,
        a_terra_contract: config.a_terra_contract.to_string(),
        anchor_contract: config.anchor_contract.to_string(),
        community_contract: config.community_contract.to_string(),
        distributor_contract: config.distributor_contract.to_string(),
        lottery_interval: config.lottery_interval,
        epoch_interval: config.epoch_interval,
        block_time: config.block_time,
        round_delta: config.round_delta,
        ticket_price: config.ticket_price,
        max_holders: config.max_holders,
        prize_distribution: config.prize_distribution,
        target_award: config.target_award,
        reserve_factor: config.reserve_factor,
        split_factor: config.split_factor,
        instant_withdrawal_fee: config.instant_withdrawal_fee,
        unbonding_period: config.unbonding_period,
        max_tickets_per_depositor: config.max_tickets_per_depositor,
    })
}

pub fn query_state(deps: Deps, env: Env, block_height: Option<u64>) -> StdResult<StateResponse> {
    let pool = POOL.load(deps.storage)?;
    let mut state = STATE.load(deps.storage)?;

    let block_height = if let Some(block_height) = block_height {
        block_height
    } else {
        env.block.height
    };

    if block_height < state.last_reward_updated {
        return Err(StdError::generic_err(
            "Block_height must be greater than last_reward_updated",
        ));
    }

    // Compute reward rate with given block height
    compute_reward(&mut state, &pool, block_height);

    Ok(StateResponse {
        total_tickets: state.total_tickets,
        total_reserve: state.total_reserve,
        prize_buckets: state.prize_buckets,
        current_lottery: state.current_lottery,
        next_lottery_time: state.next_lottery_time,
        next_lottery_exec_time: state.next_lottery_exec_time,
        next_epoch: state.next_epoch,
        last_reward_updated: state.last_reward_updated,
        global_reward_index: state.global_reward_index,
        glow_emission_rate: state.glow_emission_rate,
    })
}

pub fn query_pool(deps: Deps) -> StdResult<PoolResponse> {
    let pool = POOL.load(deps.storage)?;

    Ok(PoolResponse {
        total_user_lottery_deposits: pool.total_user_lottery_deposits,
        total_user_savings_aust: pool.total_user_savings_aust,
        total_sponsor_lottery_deposits: pool.total_sponsor_lottery_deposits,
    })
}

pub fn query_lottery_info(
    deps: Deps,
    env: Env,
    lottery_id: Option<u64>,
) -> StdResult<LotteryInfoResponse> {
    if let Some(id) = lottery_id {
        let lottery = read_lottery_info(deps.storage, id);
        Ok(LotteryInfoResponse {
            lottery_id: id,
            rand_round: lottery.rand_round,
            sequence: lottery.sequence,
            awarded: lottery.awarded,
            timestamp: lottery.timestamp,
            prize_buckets: lottery.prize_buckets,
            number_winners: lottery.number_winners,
            page: lottery.page,
        })
    } else {
        let current_lottery = query_state(deps, env, None)?.current_lottery;
        let lottery = read_lottery_info(deps.storage, current_lottery);
        Ok(LotteryInfoResponse {
            lottery_id: current_lottery,
            rand_round: lottery.rand_round,
            sequence: lottery.sequence,
            awarded: lottery.awarded,
            timestamp: lottery.timestamp,
            prize_buckets: lottery.prize_buckets,
            number_winners: lottery.number_winners,
            page: lottery.page,
        })
    }
}

pub fn query_depositor(deps: Deps, env: Env, addr: String) -> StdResult<DepositorInfoResponse> {
    let address = deps.api.addr_validate(&addr)?;
    let mut depositor = read_depositor_info(deps.storage, &address);

    let mut state = STATE.load(deps.storage)?;
    let pool = POOL.load(deps.storage)?;

    // compute rewards
    compute_reward(&mut state, &pool, env.block.height);
    compute_depositor_reward(&state, &mut depositor);

    Ok(DepositorInfoResponse {
        depositor: addr,
        lottery_deposit: depositor.lottery_deposit,
        savings_aust: depositor.savings_aust,
        reward_index: depositor.reward_index,
        pending_rewards: depositor.pending_rewards,
        tickets: depositor.tickets,
        unbonding_info: depositor.unbonding_info,
    })
}

pub fn query_sponsor(deps: Deps, env: Env, addr: String) -> StdResult<SponsorInfoResponse> {
    let address = deps.api.addr_validate(&addr)?;
    let mut sponsor = read_sponsor_info(deps.storage, &address);

    let mut state = STATE.load(deps.storage)?;
    let pool = POOL.load(deps.storage)?;

    // compute rewards
    compute_reward(&mut state, &pool, env.block.height);
    compute_sponsor_reward(&state, &mut sponsor);

    Ok(SponsorInfoResponse {
        sponsor: addr,
        lottery_deposit: sponsor.lottery_deposit,
        reward_index: sponsor.reward_index,
        pending_rewards: sponsor.pending_rewards,
    })
}

pub fn query_depositors(
    deps: Deps,
    start_after: Option<String>,
    limit: Option<u32>,
) -> StdResult<DepositorsInfoResponse> {
    let start_after = if let Some(start_after) = start_after {
        Some(deps.api.addr_validate(&start_after)?)
    } else {
        None
    };

    let depositors = read_depositors(deps, start_after, limit)?;
    Ok(DepositorsInfoResponse { depositors })
}

pub fn query_lottery_balance(deps: Deps, env: Env) -> StdResult<LotteryBalanceResponse> {
    let config = CONFIG.load(deps.storage)?;
    let pool = POOL.load(deps.storage)?;
    let state = STATE.load(deps.storage)?;

    // Get the contract's aust balance
    let contract_a_balance = Uint256::from(query_token_balance(
        &deps.querier,
        config.a_terra_contract.clone(),
        env.clone().contract.address,
    )?);

    // Get the aust exchange rate
    let rate = query_exchange_rate(deps, config.anchor_contract.to_string(), env.block.height)?
        .exchange_rate;

    let lottery_balance = calculate_lottery_balance(&state, &pool, contract_a_balance, rate)?;

    Ok(LotteryBalanceResponse { lottery_balance })
}

#[cfg_attr(not(feature = "library"), entry_point)]
pub fn migrate(deps: DepsMut, _env: Env, msg: MigrateMsg) -> StdResult<Response> {
<<<<<<< HEAD
    let default_lotto_winner_boost_config: BoostConfig = BoostConfig {
        base_multiplier: Decimal256::from_ratio(40, 100),
        max_multiplier: Decimal256::one(),
        total_voting_power_weight: Decimal256::percent(150),
    };

=======
>>>>>>> 12a5eb9a
    // migrate config
    let old_config = OLDCONFIG.load(deps.as_ref().storage)?;
    let new_config = Config {
        owner: old_config.owner,
        a_terra_contract: old_config.a_terra_contract,
        community_contract: deps.api.addr_validate(msg.community_contract.as_str())?,
        distributor_contract: old_config.distributor_contract,
        oracle_contract: old_config.oracle_contract,
        stable_denom: old_config.stable_denom,
        anchor_contract: old_config.anchor_contract,
        lottery_interval: old_config.lottery_interval,
        epoch_interval: old_config.epoch_interval,
        block_time: old_config.block_time,
        round_delta: old_config.round_delta,
        ticket_price: old_config.ticket_price,
        max_holders: old_config.max_holders,
        prize_distribution: old_config.prize_distribution,
        target_award: old_config.target_award,
        reserve_factor: old_config.reserve_factor,
        split_factor: old_config.split_factor,
        instant_withdrawal_fee: old_config.instant_withdrawal_fee,
        unbonding_period: old_config.unbonding_period,
        max_tickets_per_depositor: msg.max_tickets_per_depositor,
        glow_prize_buckets: msg.glow_prize_buckets,
        lotto_winner_boost_config: default_lotto_winner_boost_config,
    };

    CONFIG.save(deps.storage, &new_config)?;

    Ok(Response::default())
}<|MERGE_RESOLUTION|>--- conflicted
+++ resolved
@@ -1668,15 +1668,12 @@
 
 #[cfg_attr(not(feature = "library"), entry_point)]
 pub fn migrate(deps: DepsMut, _env: Env, msg: MigrateMsg) -> StdResult<Response> {
-<<<<<<< HEAD
     let default_lotto_winner_boost_config: BoostConfig = BoostConfig {
         base_multiplier: Decimal256::from_ratio(40, 100),
         max_multiplier: Decimal256::one(),
         total_voting_power_weight: Decimal256::percent(150),
     };
 
-=======
->>>>>>> 12a5eb9a
     // migrate config
     let old_config = OLDCONFIG.load(deps.as_ref().storage)?;
     let new_config = Config {
