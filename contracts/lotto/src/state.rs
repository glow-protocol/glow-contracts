use schemars::JsonSchema;
use serde::{Deserialize, Serialize};

use cosmwasm_bignumber::{Decimal256, Uint256};
use cosmwasm_std::{Addr, Deps, Order, StdResult, Storage};
use cosmwasm_storage::{bucket, bucket_read, ReadonlyBucket};
use cw0::{Duration, Expiration};
use cw_storage_plus::{Item, Map, U64Key};
use glow_protocol::lotto::{Claim, DepositorInfoResponse};

const PREFIX_LOTTERY: &[u8] = b"lottery";
const PREFIX_DEPOSIT: &[u8] = b"depositor";
const PREFIX_SPONSOR: &[u8] = b"sponsor";

pub const CONFIG: Item<Config> = Item::new("config");
pub const STATE: Item<State> = Item::new("state");
pub const POOL: Item<Pool> = Item::new("pool");
pub const TICKETS: Map<&[u8], Vec<Addr>> = Map::new("tickets");
pub const PRIZES: Map<(&Addr, U64Key), PrizeInfo> = Map::new("prizes");
<<<<<<< HEAD
pub const TICKET_LENGTH: usize = 6;
pub const NUM_PRIZE_BUCKETS: usize = TICKET_LENGTH + 1;
=======

use glow_protocol::lotto::NUM_PRIZE_BUCKETS;
>>>>>>> a2cf6a07

// settings for pagination
const MAX_LIMIT: u32 = 10000;
const DEFAULT_LIMIT: u32 = 10;

#[derive(Serialize, Deserialize, Clone, Debug, PartialEq, JsonSchema)]
pub struct Config {
    pub owner: Addr,
    pub a_terra_contract: Addr,
    pub gov_contract: Addr,
    pub distributor_contract: Addr,
    pub anchor_contract: Addr,
    pub oracle_contract: Addr,
    pub stable_denom: String,
    pub lottery_interval: Duration,
    pub epoch_interval: Duration,
    pub block_time: Duration,
    pub round_delta: u64,
    pub ticket_price: Uint256,
    pub max_holders: u8,
    pub prize_distribution: [Decimal256; NUM_PRIZE_BUCKETS],
    pub target_award: Uint256,
    pub reserve_factor: Decimal256,
    pub split_factor: Decimal256,
    pub instant_withdrawal_fee: Decimal256,
    pub unbonding_period: Duration,
}

#[derive(Serialize, Deserialize, Clone, Debug, PartialEq, JsonSchema)]
pub struct State {
    pub total_tickets: Uint256,
    pub total_reserve: Uint256,
    pub prize_buckets: [Uint256; NUM_PRIZE_BUCKETS],
    pub current_lottery: u64,
    pub next_lottery_time: Expiration,
    pub next_lottery_exec_time: Expiration,
    pub next_epoch: Expiration,
    pub last_reward_updated: u64,
    pub global_reward_index: Decimal256,
    pub glow_emission_rate: Decimal256,
}

// Note: total_user_lottery_deposits and total_sponsor_lottery_deposits
// could be merged into total_lottery_deposits without changing the functionality of the code
// but keeping them separate allows for a better understanding of the deposit to sponsor distribution
// as well as makes the code more flexible for future changes.
#[derive(Serialize, Deserialize, Clone, Debug, PartialEq, JsonSchema)]
pub struct Pool {
    // Sum of all user lottery deposits
    // This is used for
    // - checking for pool solvency
    // - calculating the global reward index
    // - calculating the amount to redeem when executing a lottery
    pub total_user_lottery_deposits: Uint256,
    // Sum of all user savings aust
    // This is used for:
    // - checking for pool solvency
    // - tracking the amount of aust reserved for savings
    pub total_user_savings_aust: Uint256,
    // Sum of all sponsor lottery deposits
    // which equals the sum of sponsor deposits
    // because all sponsor deposits go entirely towards the lottery
    // This is used for:
    // - checking for pool solvency
    // - calculating the global reward index
    // - calculating the amount to redeem when executing a lottery
    pub total_sponsor_lottery_deposits: Uint256,
}

#[derive(Serialize, Deserialize, Clone, Debug, PartialEq, JsonSchema)]
pub struct DepositorInfo {
    // Cumulative value of the depositor's lottery deposits
    // The sums of all depositor deposit amounts equals total_user_lottery_deposits
    // This is used for:
    // - calculating how many tickets the user should have access to
    // - computing the depositor's deposit reward
    // - calculating the depositor's balance (how much they can withdraw)
    pub lottery_deposit: Uint256,
    // Amount of aust in the users savings account
    // This is used for:
    // - calculating the depositor's balance (how much they can withdraw)
    pub savings_aust: Uint256,
    // Reward index is used for tracking and calculating the depositor's rewards
    pub reward_index: Decimal256,
    // Stores the amount rewards that are available for the user to claim.
    pub pending_rewards: Decimal256,
    // The number of tickets the user owns.
    pub tickets: Vec<String>,
    // Stores information on the user's unbonding claims.
    pub unbonding_info: Vec<Claim>,
}

#[derive(Serialize, Deserialize, Clone, Debug, PartialEq, JsonSchema)]
pub struct SponsorInfo {
    // Cumulative value of the sponsor's deposits.
    // The sums of all sponsor amounts equals total_sponsor_deposits
    // This is used for:
    // - calculating the sponsor's balance (how much they can withdraw)
    pub lottery_deposit: Uint256,
    // Reward index is used for tracking and calculating the sponsor's rewards
    pub pending_rewards: Decimal256,
    // Stores the amount rewards that are available for the sponsor to claim.
    pub reward_index: Decimal256,
}

#[derive(Serialize, Deserialize, Clone, Debug, PartialEq, JsonSchema)]
pub struct LotteryInfo {
    pub rand_round: u64,
    pub sequence: String,
    pub awarded: bool,
    pub timestamp: u64,
    pub prize_buckets: [Uint256; NUM_PRIZE_BUCKETS],
    pub number_winners: [u32; NUM_PRIZE_BUCKETS],
    pub page: String,
}

#[derive(Serialize, Deserialize, Clone, Debug, PartialEq, JsonSchema, Default)]
pub struct PrizeInfo {
    pub claimed: bool,
    pub matches: [u32; NUM_PRIZE_BUCKETS],
}

pub fn store_lottery_info(
    storage: &mut dyn Storage,
    lottery_id: u64,
    lottery_info: &LotteryInfo,
) -> StdResult<()> {
    bucket(storage, PREFIX_LOTTERY).save(&lottery_id.to_be_bytes(), lottery_info)
}

pub fn read_lottery_info(storage: &dyn Storage, lottery_id: u64) -> LotteryInfo {
    match bucket_read(storage, PREFIX_LOTTERY).load(&lottery_id.to_be_bytes()) {
        Ok(v) => v,
        _ => LotteryInfo {
            rand_round: 0,
            sequence: "".to_string(),
            awarded: false,
            timestamp: 0,
            prize_buckets: [Uint256::zero(); NUM_PRIZE_BUCKETS],
            number_winners: [0; NUM_PRIZE_BUCKETS],
            page: "".to_string(),
        },
    }
}

pub fn store_depositor_info(
    storage: &mut dyn Storage,
    depositor: &Addr,
    depositor_info: &DepositorInfo,
) -> StdResult<()> {
    bucket(storage, PREFIX_DEPOSIT).save(depositor.as_bytes(), depositor_info)
}

pub fn read_depositor_info(storage: &dyn Storage, depositor: &Addr) -> DepositorInfo {
    match bucket_read(storage, PREFIX_DEPOSIT).load(depositor.as_bytes()) {
        Ok(v) => v,
        _ => DepositorInfo {
            lottery_deposit: Uint256::zero(),
            savings_aust: Uint256::zero(),
            reward_index: Decimal256::zero(),
            pending_rewards: Decimal256::zero(),
            tickets: vec![],
            unbonding_info: vec![],
        },
    }
}

pub fn store_sponsor_info(
    storage: &mut dyn Storage,
    sponsor: &Addr,
    sponsor_info: &SponsorInfo,
) -> StdResult<()> {
    bucket(storage, PREFIX_SPONSOR).save(sponsor.as_bytes(), sponsor_info)
}

pub fn read_sponsor_info(storage: &dyn Storage, sponsor: &Addr) -> SponsorInfo {
    match bucket_read(storage, PREFIX_SPONSOR).load(sponsor.as_bytes()) {
        Ok(v) => v,
        _ => SponsorInfo {
            lottery_deposit: Uint256::zero(),
            pending_rewards: Decimal256::zero(),
            reward_index: Decimal256::zero(),
        },
    }
}

pub fn read_depositors(
    deps: Deps,
    start_after: Option<Addr>,
    limit: Option<u32>,
) -> StdResult<Vec<DepositorInfoResponse>> {
    let liability_bucket: ReadonlyBucket<DepositorInfo> = bucket_read(deps.storage, PREFIX_DEPOSIT);

    let limit = limit.unwrap_or(DEFAULT_LIMIT).min(MAX_LIMIT) as usize;
    let start = calc_range_start(start_after);

    liability_bucket
        .range(start.as_deref(), None, Order::Ascending)
        .take(limit)
        .map(|elem| {
            let (k, v) = elem?;
            let depositor = String::from_utf8(k).unwrap();
            Ok(DepositorInfoResponse {
                depositor,
                lottery_deposit: v.lottery_deposit,
                savings_aust: v.savings_aust,
                reward_index: v.reward_index,
                pending_rewards: v.pending_rewards,
                tickets: v.tickets,
                unbonding_info: v.unbonding_info,
            })
        })
        .collect()
}

fn calc_range_start(start_after: Option<Addr>) -> Option<Vec<u8>> {
    start_after.map(|addr| {
        let mut v = addr.as_bytes().to_vec();
        v.push(1);
        v
    })
}

pub fn query_prizes(deps: Deps, address: &Addr, lottery_id: u64) -> StdResult<PrizeInfo> {
    let lottery_key = U64Key::from(lottery_id);
    PRIZES.load(deps.storage, (address, lottery_key))
}<|MERGE_RESOLUTION|>--- conflicted
+++ resolved
@@ -17,13 +17,8 @@
 pub const POOL: Item<Pool> = Item::new("pool");
 pub const TICKETS: Map<&[u8], Vec<Addr>> = Map::new("tickets");
 pub const PRIZES: Map<(&Addr, U64Key), PrizeInfo> = Map::new("prizes");
-<<<<<<< HEAD
-pub const TICKET_LENGTH: usize = 6;
-pub const NUM_PRIZE_BUCKETS: usize = TICKET_LENGTH + 1;
-=======
 
 use glow_protocol::lotto::NUM_PRIZE_BUCKETS;
->>>>>>> a2cf6a07
 
 // settings for pagination
 const MAX_LIMIT: u32 = 10000;
