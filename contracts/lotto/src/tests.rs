use crate::contract::{
    execute, instantiate, query, query_config, query_pool, query_state, query_ticket_info,
    INITIAL_DEPOSIT_AMOUNT,
};
use crate::helpers::{
    base64_encoded_tickets_to_vec_string_tickets, calculate_max_bound, calculate_winner_prize,
    get_minimum_matches_for_winning_ticket, uint256_times_decimal256_ceil,
};
use crate::mock_querier::{
    mock_dependencies, mock_env, mock_info, WasmMockQuerier, MOCK_CONTRACT_ADDR,
};
use crate::state::{
    query_prizes, read_depositor_info, read_lottery_info, read_sponsor_info, store_depositor_info,
    DepositorInfo, LotteryInfo, PrizeInfo, CONFIG, STATE,
};
use crate::test_helpers::{
    calculate_lottery_prize_buckets, calculate_prize_buckets,
    calculate_remaining_state_prize_buckets, generate_sequential_ticket_combinations,
    vec_string_tickets_to_encoded_tickets,
};
use glow_protocol::lotto::{NUM_PRIZE_BUCKETS, TICKET_LENGTH};
use lazy_static::lazy_static;

use cosmwasm_bignumber::{Decimal256, Uint256};
use cosmwasm_std::testing::MockApi;
use cosmwasm_std::{
    attr, from_binary, to_binary, Addr, Api, BankMsg, Coin, CosmosMsg, Decimal, DepsMut, Env,
    MemoryStorage, OwnedDeps, Response, StdError, SubMsg, Timestamp, Uint128, WasmMsg,
};
use cw20::Cw20ExecuteMsg;
use glow_protocol::distributor::ExecuteMsg as FaucetExecuteMsg;
use glow_protocol::lotto::{
    Claim, ConfigResponse, DepositorInfoResponse, ExecuteMsg, InstantiateMsg, PoolResponse,
    QueryMsg, SponsorInfoResponse, StateResponse,
};

use crate::error::ContractError;
use cw0::{Duration, Expiration, HOUR, WEEK};
use glow_protocol::querier::{deduct_tax, query_token_balance};
use moneymarket::market::{Cw20HookMsg, ExecuteMsg as AnchorMsg};
use std::ops::{Add, Mul, Sub};
use std::str::FromStr;

pub const TEST_CREATOR: &str = "creator";
pub const ANCHOR: &str = "anchor";
pub const A_UST: &str = "aterra-ust";
pub const DENOM: &str = "uusd";
pub const GOV_ADDR: &str = "gov";
pub const DISTRIBUTOR_ADDR: &str = "distributor";
pub const ORACLE_ADDR: &str = "oracle";

pub const RATE: u64 = 1023; // as a permille
const SMALL_TICKET_PRICE: u64 = 10;
const TICKET_PRICE: u64 = 10_000_000; // 10 * 10^6

const SPLIT_FACTOR: u64 = 75; // as a %
const INSTANT_WITHDRAWAL_FEE: u64 = 10; // as a %
const RESERVE_FACTOR: u64 = 5; // as a %
const MAX_HOLDERS: u8 = 10;
const WEEK_TIME: u64 = 604800; // in seconds
const HOUR_TIME: u64 = 3600; // in seconds
const ROUND_DELTA: u64 = 10;
const FIRST_LOTTO_TIME: u64 = 1595961494; // timestamp between deployment and 1 week after
const MAX_TICKETS_PER_DEPOSITOR: u64 = 12000;

const SIX_MATCH_SEQUENCE: &str = "be1ce9";
const FOUR_MATCH_SEQUENCE: &str = "be1c79";
const FOUR_MATCH_SEQUENCE_2: &str = "be1c89";
const FOUR_MATCH_SEQUENCE_3: &str = "be1c99";
const THREE_MATCH_SEQUENCE: &str = "be18e9";
const TWO_MATCH_SEQUENCE: &str = "be0ce9";
const ONE_MATCH_SEQUENCE: &str = "b81ce9";
const ZERO_MATCH_SEQUENCE: &str = "6e1ce9";
const ZERO_MATCH_SEQUENCE_2: &str = "7e1ce9";
const ZERO_MATCH_SEQUENCE_3: &str = "8e1ce9";
const ZERO_MATCH_SEQUENCE_4: &str = "9e1ce9";
// const INVALID_TICKET_TOO_LONG: &str = "2b02cabf";
// const INVALID_TICKET_TOO_SHORT: &str = "2b02";
// const INVALID_TICKET_NOT_HEX: &str = "2b02cg";

lazy_static! {
    static ref PRIZE_DISTRIBUTION: [Decimal256; NUM_PRIZE_BUCKETS] = [
        Decimal256::zero(),
        Decimal256::zero(),
        Decimal256::percent(5),
        Decimal256::percent(15),
        Decimal256::percent(25),
        Decimal256::percent(35),
        Decimal256::percent(20),
    ];
    static ref GLOW_PRIZE_BUCKETS: [Uint256; NUM_PRIZE_BUCKETS] = [
        Uint256::from(0u128),
        Uint256::from(0u128),
        Uint256::from(0u128),
        Uint256::from(0u128),
        Uint256::from(0u128),
        Uint256::from(0u128),
        Uint256::from(0u128),
        // Uint256::from(10 * u128::pow(10, 6)),
        // Uint256::from(10 * u128::pow(10, 6)),
        // Uint256::from(10 * u128::pow(10, 6)),
        // Uint256::from(10 * u128::pow(10, 6)),
        // Uint256::from(10 * u128::pow(10, 6)),
    ];
}

pub(crate) fn instantiate_msg() -> InstantiateMsg {
    InstantiateMsg {
        owner: TEST_CREATOR.to_string(),
        stable_denom: DENOM.to_string(),
        anchor_contract: ANCHOR.to_string(),
        aterra_contract: A_UST.to_string(),
        oracle_contract: ORACLE_ADDR.to_string(),
        lottery_interval: WEEK_TIME,
        epoch_interval: 3 * HOUR_TIME,
        block_time: HOUR_TIME,
        round_delta: ROUND_DELTA,
        ticket_price: Uint256::from(TICKET_PRICE),
        max_holders: MAX_HOLDERS,
        prize_distribution: *PRIZE_DISTRIBUTION,
        target_award: Uint256::zero(),
        reserve_factor: Decimal256::percent(RESERVE_FACTOR),
        split_factor: Decimal256::percent(SPLIT_FACTOR),
        instant_withdrawal_fee: Decimal256::percent(INSTANT_WITHDRAWAL_FEE),
        unbonding_period: WEEK_TIME,
        initial_emission_rate: Decimal256::zero(),
        initial_lottery_execution: FIRST_LOTTO_TIME,
        max_tickets_per_depositor: MAX_TICKETS_PER_DEPOSITOR,
        glow_prize_buckets: *GLOW_PRIZE_BUCKETS,
    }
}

pub(crate) fn instantiate_msg_small_ticket_price() -> InstantiateMsg {
    InstantiateMsg {
        owner: TEST_CREATOR.to_string(),
        stable_denom: DENOM.to_string(),
        anchor_contract: ANCHOR.to_string(),
        aterra_contract: A_UST.to_string(),
        oracle_contract: ORACLE_ADDR.to_string(),
        lottery_interval: WEEK_TIME,
        epoch_interval: 3 * HOUR_TIME,
        block_time: HOUR_TIME,
        round_delta: ROUND_DELTA,
        ticket_price: Uint256::from(SMALL_TICKET_PRICE),
        max_holders: MAX_HOLDERS,
        prize_distribution: *PRIZE_DISTRIBUTION,
        target_award: Uint256::zero(),
        reserve_factor: Decimal256::percent(RESERVE_FACTOR),
        split_factor: Decimal256::percent(SPLIT_FACTOR),
        instant_withdrawal_fee: Decimal256::percent(INSTANT_WITHDRAWAL_FEE),
        unbonding_period: WEEK_TIME,
        initial_emission_rate: Decimal256::zero(),
        initial_lottery_execution: FIRST_LOTTO_TIME,
        max_tickets_per_depositor: MAX_TICKETS_PER_DEPOSITOR,
        glow_prize_buckets: *GLOW_PRIZE_BUCKETS,
    }
}

fn mock_instantiate(deps: &mut OwnedDeps<MemoryStorage, MockApi, WasmMockQuerier>) {
    let msg = instantiate_msg();

    let info = mock_info(
        TEST_CREATOR,
        &[Coin {
            denom: DENOM.to_string(),
            amount: Uint128::from(INITIAL_DEPOSIT_AMOUNT),
        }],
    );

    instantiate(deps.as_mut(), mock_env(), info, msg)
        .expect("contract successfully executes InstantiateMsg");

    let net_amount = Uint256::from(
        deduct_tax(
            deps.as_ref(),
            Coin {
                denom: String::from("uusd"),
                amount: Uint128::from(INITIAL_DEPOSIT_AMOUNT),
            },
        )
        .unwrap()
        .amount,
    );

    // withdraw sponsor
    let app_aust = net_amount / Decimal256::permille(RATE);

    deps.querier.with_token_balances(&[(
        &A_UST.to_string(),
        &[(&MOCK_CONTRACT_ADDR.to_string(), &app_aust.into())],
    )]);
}

fn mock_instantiate_small_ticket_price(deps: DepsMut) -> Response {
    let msg = instantiate_msg_small_ticket_price();

    let info = mock_info(
        TEST_CREATOR,
        &[Coin {
            denom: DENOM.to_string(),
            amount: Uint128::from(INITIAL_DEPOSIT_AMOUNT),
        }],
    );

    instantiate(deps, mock_env(), info, msg).expect("contract successfully executes InstantiateMsg")
}

fn mock_register_contracts(deps: DepsMut) {
    let info = mock_info(TEST_CREATOR, &[]);
    let msg = ExecuteMsg::RegisterContracts {
        gov_contract: GOV_ADDR.to_string(),
        distributor_contract: DISTRIBUTOR_ADDR.to_string(),
    };
    let _res = execute(deps, mock_env(), info, msg)
        .expect("contract successfully executes RegisterContracts");
}

#[allow(dead_code)]
fn mock_env_height(height: u64, time: u64) -> Env {
    let mut env = mock_env();
    env.block.height = height;
    env.block.time = Timestamp::from_seconds(time);
    env
}

#[test]
fn proper_initialization() {
    let mut deps = mock_dependencies(&[Coin {
        denom: DENOM.to_string(),
        amount: Uint128::from(INITIAL_DEPOSIT_AMOUNT),
    }]);

    let msg = instantiate_msg();
    let info = mock_info(
        TEST_CREATOR,
        &[Coin {
            denom: DENOM.to_string(),
            amount: Uint128::from(INITIAL_DEPOSIT_AMOUNT),
        }],
    );

    let env = mock_env();

    let res = instantiate(deps.as_mut(), env.clone(), info.clone(), msg).unwrap();
    assert_eq!(1, res.messages.len());

    let config = query_config(deps.as_ref()).unwrap();

    assert_eq!(
        config,
        ConfigResponse {
            owner: TEST_CREATOR.to_string(),
            a_terra_contract: A_UST.to_string(),
            gov_contract: "".to_string(),
            distributor_contract: "".to_string(),
            anchor_contract: ANCHOR.to_string(),
            stable_denom: DENOM.to_string(),
            lottery_interval: WEEK,
            epoch_interval: HOUR.mul(3),
            block_time: HOUR,
            round_delta: ROUND_DELTA,
            ticket_price: Uint256::from(TICKET_PRICE),
            max_holders: MAX_HOLDERS,
            prize_distribution: *PRIZE_DISTRIBUTION,
            target_award: Uint256::zero(),
            reserve_factor: Decimal256::percent(RESERVE_FACTOR),
            split_factor: Decimal256::percent(SPLIT_FACTOR),
            instant_withdrawal_fee: Decimal256::percent(INSTANT_WITHDRAWAL_FEE),
            unbonding_period: WEEK,
            max_tickets_per_depositor: MAX_TICKETS_PER_DEPOSITOR
        }
    );

    // Check that the glow_emission_rate and last_block_updated are set correctly
    let state = STATE.load(deps.as_ref().storage).unwrap();
    assert_eq!(state.glow_emission_rate, Decimal256::zero());
    assert_eq!(state.last_reward_updated, mock_env().block.height);

    // Register contracts
    let msg = ExecuteMsg::RegisterContracts {
        gov_contract: GOV_ADDR.to_string(),
        distributor_contract: DISTRIBUTOR_ADDR.to_string(),
    };

    let _res = execute(deps.as_mut(), env.clone(), info.clone(), msg.clone()).unwrap();
    let config = query_config(deps.as_ref()).unwrap();
    assert_eq!(config.gov_contract, GOV_ADDR.to_string());
    assert_eq!(config.distributor_contract, DISTRIBUTOR_ADDR.to_string());

    let state = query_state(deps.as_ref(), env.clone(), None).unwrap();
    assert_eq!(
        state,
        StateResponse {
            total_tickets: Uint256::zero(),
            total_reserve: Uint256::zero(),
            prize_buckets: [Uint256::zero(); NUM_PRIZE_BUCKETS],
            current_lottery: 0,
            next_lottery_time: Expiration::AtTime(Timestamp::from_seconds(FIRST_LOTTO_TIME)),
            next_lottery_exec_time: Expiration::Never {},
            next_epoch: HOUR.mul(3).after(&mock_env().block),
            last_reward_updated: 12345,
            global_reward_index: Decimal256::zero(),
            glow_emission_rate: Decimal256::zero(),
        }
    );

    let pool = query_pool(deps.as_ref()).unwrap();
    assert_eq!(
        pool,
        PoolResponse {
            total_user_lottery_deposits: Uint256::zero(),
            total_user_savings_aust: Uint256::zero(),
            total_sponsor_lottery_deposits: Uint256::zero(),
        }
    );

    // Cannot register contracts again
    let res = execute(deps.as_mut(), env, info, msg);

    match res {
        Err(ContractError::AlreadyRegistered {}) => {}
        _ => panic!("DO NOT ENTER HERE"),
    }
}

#[test]
fn update_config() {
    let mut deps = mock_dependencies(&[]);

    mock_instantiate(&mut deps);
    mock_register_contracts(deps.as_mut());

    // update owner
    let info = mock_info(TEST_CREATOR, &[]);

    let msg = ExecuteMsg::UpdateConfig {
        owner: Some("owner1".to_string()),
        oracle_addr: None,
        instant_withdrawal_fee: None,
        unbonding_period: None,
        reserve_factor: None,
        epoch_interval: None,
        max_holders: None,
        max_tickets_per_depositor: None,
<<<<<<< HEAD
        paused: None,
=======
        lotto_winner_boost_config: None,
>>>>>>> 137472b7
    };
    let res = execute(deps.as_mut(), mock_env(), info, msg).unwrap();
    assert_eq!(0, res.messages.len());

    // Check owner has changed
    let res = query(deps.as_ref(), mock_env(), QueryMsg::Config {}).unwrap();
    let config_response: ConfigResponse = from_binary(&res).unwrap();

    assert_eq!("owner1".to_string(), config_response.owner);

    // update lottery interval to 30 minutes
    let info = mock_info("owner1", &[]);
    let msg = ExecuteMsg::UpdateLotteryConfig {
        lottery_interval: Some(1800),
        block_time: None,
        round_delta: None,
        ticket_price: None,
        prize_distribution: None,
    };

    let res = execute(deps.as_mut(), mock_env(), info, msg).unwrap();
    assert_eq!(0, res.messages.len());

    // check lottery_interval has changed
    let res = query(deps.as_ref(), mock_env(), QueryMsg::Config {}).unwrap();
    let config_response: ConfigResponse = from_binary(&res).unwrap();
    assert_eq!(config_response.lottery_interval, Duration::Time(1800));

    // update reserve_factor to 1%
    let info = mock_info("owner1", &[]);
    let msg = ExecuteMsg::UpdateConfig {
        owner: None,
        oracle_addr: None,
        reserve_factor: Some(Decimal256::percent(1)),
        instant_withdrawal_fee: None,
        unbonding_period: None,
        epoch_interval: None,
        max_holders: None,
        max_tickets_per_depositor: None,
<<<<<<< HEAD
        paused: None,
=======
        lotto_winner_boost_config: None,
>>>>>>> 137472b7
    };

    let res = execute(deps.as_mut(), mock_env(), info, msg).unwrap();
    assert_eq!(0, res.messages.len());

    // check reserve_factor has changed
    let res = query(deps.as_ref(), mock_env(), QueryMsg::Config {}).unwrap();
    let config_response: ConfigResponse = from_binary(&res).unwrap();
    assert_eq!(config_response.reserve_factor, Decimal256::percent(1));

    // update epoch_interval to 5 hours
    let info = mock_info("owner1", &[]);
    let msg = ExecuteMsg::UpdateConfig {
        owner: None,
        oracle_addr: None,
        reserve_factor: None,
        instant_withdrawal_fee: None,
        unbonding_period: None,
        epoch_interval: Some(HOUR_TIME * 5),
        max_holders: None,
        max_tickets_per_depositor: None,
<<<<<<< HEAD
        paused: None,
=======

        lotto_winner_boost_config: None,
>>>>>>> 137472b7
    };

    let res = execute(deps.as_mut(), mock_env(), info, msg).unwrap();
    assert_eq!(0, res.messages.len());

    // check that epoch_interval changed
    let res = query(deps.as_ref(), mock_env(), QueryMsg::Config {}).unwrap();
    let config_response: ConfigResponse = from_binary(&res).unwrap();
    assert_eq!(config_response.epoch_interval, HOUR.mul(5));

    // check that you can't set epoch_interval to a value
    // less than 30 minutes
    let info = mock_info("owner1", &[]);
    let msg = ExecuteMsg::UpdateConfig {
        owner: None,
        oracle_addr: None,
        reserve_factor: None,
        instant_withdrawal_fee: None,
        unbonding_period: None,
        epoch_interval: Some(HOUR_TIME / 3),
        max_holders: None,
        max_tickets_per_depositor: None,
<<<<<<< HEAD
        paused: None,
=======

        lotto_winner_boost_config: None,
>>>>>>> 137472b7
    };

    let res = execute(deps.as_mut(), mock_env(), info, msg);
    match res {
        Err(ContractError::InvalidEpochInterval {}) => {}
        _ => panic!("DO NOT ENTER HERE"),
    }

    // Check updating max_owners --------

    // Try decreasing max_holders below floor

    let info = mock_info("owner1", &[]);
    let msg = ExecuteMsg::UpdateConfig {
        owner: None,
        oracle_addr: None,
        reserve_factor: None,
        instant_withdrawal_fee: None,
        unbonding_period: None,
        epoch_interval: None,
        max_holders: Some(8),
        max_tickets_per_depositor: None,
<<<<<<< HEAD
        paused: None,
=======

        lotto_winner_boost_config: None,
>>>>>>> 137472b7
    };

    let res = execute(deps.as_mut(), mock_env(), info, msg);
    match res {
        Err(ContractError::InvalidMaxHoldersOutsideBounds {}) => {}
        _ => panic!("DO NOT ENTER HERE"),
    }

    // Updating max_holders to 15
    let info = mock_info("owner1", &[]);
    let msg = ExecuteMsg::UpdateConfig {
        owner: None,
        oracle_addr: None,
        reserve_factor: None,
        instant_withdrawal_fee: None,
        unbonding_period: None,
        epoch_interval: None,
        max_holders: Some(15),
        max_tickets_per_depositor: None,
<<<<<<< HEAD
        paused: None,
=======

        lotto_winner_boost_config: None,
>>>>>>> 137472b7
    };

    let res = execute(deps.as_mut(), mock_env(), info, msg).unwrap();
    assert_eq!(0, res.messages.len());

    // check that max_holders changed
    let res = query(deps.as_ref(), mock_env(), QueryMsg::Config {}).unwrap();
    let config_response: ConfigResponse = from_binary(&res).unwrap();
    assert_eq!(config_response.max_holders, 15);

    // try decreasing max_holders
    let info = mock_info("owner1", &[]);
    let msg = ExecuteMsg::UpdateConfig {
        owner: None,
        oracle_addr: None,
        reserve_factor: None,
        instant_withdrawal_fee: None,
        unbonding_period: None,
        epoch_interval: None,
        max_holders: Some(14),
        max_tickets_per_depositor: None,
<<<<<<< HEAD
        paused: None,
=======

        lotto_winner_boost_config: None,
>>>>>>> 137472b7
    };

    let res = execute(deps.as_mut(), mock_env(), info, msg);
    match res {
        Err(ContractError::InvalidMaxHoldersAttemptedDecrease {}) => {}
        _ => panic!("DO NOT ENTER HERE"),
    }

    // try increasing above max_holders_cap
    let info = mock_info("owner1", &[]);
    let msg = ExecuteMsg::UpdateConfig {
        owner: None,
        oracle_addr: None,
        reserve_factor: None,
        instant_withdrawal_fee: None,
        unbonding_period: None,
        epoch_interval: None,
        max_holders: Some(101),
        max_tickets_per_depositor: None,
<<<<<<< HEAD
        paused: None,
=======

        lotto_winner_boost_config: None,
>>>>>>> 137472b7
    };

    let res = execute(deps.as_mut(), mock_env(), info, msg);
    match res {
        Err(ContractError::InvalidMaxHoldersOutsideBounds {}) => {}
        _ => panic!("DO NOT ENTER HERE"),
    }

    // Update the max_tickets_per_depositor
    let info = mock_info("owner1", &[]);
    let msg = ExecuteMsg::UpdateConfig {
        owner: None,
        oracle_addr: None,
        reserve_factor: None,
        instant_withdrawal_fee: None,
        unbonding_period: None,
        epoch_interval: None,
        max_holders: None,
        max_tickets_per_depositor: Some(100),
<<<<<<< HEAD
        paused: None,
=======

        lotto_winner_boost_config: None,
>>>>>>> 137472b7
    };

    let res = execute(deps.as_mut(), mock_env(), info, msg).unwrap();
    assert_eq!(0, res.messages.len());

    // check max_tickets_per_depositor has changed
    let res = query(deps.as_ref(), mock_env(), QueryMsg::Config {}).unwrap();
    let config_response: ConfigResponse = from_binary(&res).unwrap();
    assert_eq!(config_response.max_tickets_per_depositor, 100);

    // check only owner can update config
    let info = mock_info("owner2", &[]);
    let msg = ExecuteMsg::UpdateConfig {
        oracle_addr: None,
        owner: Some(String::from("new_owner")),
        reserve_factor: None,
        instant_withdrawal_fee: None,
        unbonding_period: None,
        epoch_interval: None,
        max_holders: None,
        max_tickets_per_depositor: None,
<<<<<<< HEAD
        paused: None,
=======

        lotto_winner_boost_config: None,
>>>>>>> 137472b7
    };

    let res = execute(deps.as_mut(), mock_env(), info, msg);
    match res {
        Err(ContractError::Unauthorized {}) => {}
        _ => panic!("Must return unauthorized error"),
    }
}

#[test]
fn test_max_tickets_per_depositor() {
    // Initialize contract
    let mut deps = mock_dependencies(&[]);

    mock_instantiate(&mut deps);
    mock_register_contracts(deps.as_mut());

    // Invalid deposit - exceeds max_tickets_per_depositor
    let info = mock_info(
        "addr1000",
        &[Coin {
            denom: DENOM.to_string(),
            amount: Uint256::from((MAX_TICKETS_PER_DEPOSITOR + 1) * TICKET_PRICE).into(),
        }],
    );
    let too_many_combinations =
        generate_sequential_ticket_combinations(MAX_TICKETS_PER_DEPOSITOR + 1);

    let msg = ExecuteMsg::Deposit {
        encoded_tickets: vec_string_tickets_to_encoded_tickets(too_many_combinations),
    };
    let res = execute(deps.as_mut(), mock_env(), info, msg);
    match res {
        Err(ContractError::MaxTicketsPerDepositorExceeded {
            max_tickets_per_depositor,
            post_transaction_num_depositor_tickets,
        }) if max_tickets_per_depositor == MAX_TICKETS_PER_DEPOSITOR
            && post_transaction_num_depositor_tickets == MAX_TICKETS_PER_DEPOSITOR + 1 => {}
        _ => panic!("DO NOT ENTER HERE"),
    }

    // Deposit at the limit successfully
    let info = mock_info(
        "addr1000",
        &[Coin {
            denom: DENOM.to_string(),
            amount: Uint256::from((MAX_TICKETS_PER_DEPOSITOR) * TICKET_PRICE).into(),
        }],
    );
    let too_many_combinations = generate_sequential_ticket_combinations(MAX_TICKETS_PER_DEPOSITOR);

    let msg = ExecuteMsg::Deposit {
        encoded_tickets: vec_string_tickets_to_encoded_tickets(too_many_combinations),
    };
    let _res = execute(deps.as_mut(), mock_env(), info, msg).unwrap();

    // Depositing one more ticket fails because it goes over the limit

    let info = mock_info(
        "addr1000",
        &[Coin {
            denom: DENOM.to_string(),
            amount: Uint256::from(TICKET_PRICE).into(),
        }],
    );
    let too_many_combinations = generate_sequential_ticket_combinations(1);

    let msg = ExecuteMsg::Deposit {
        encoded_tickets: vec_string_tickets_to_encoded_tickets(too_many_combinations),
    };
    let res = execute(deps.as_mut(), mock_env(), info, msg);

    match res {
        Err(ContractError::MaxTicketsPerDepositorExceeded {
            max_tickets_per_depositor,
            post_transaction_num_depositor_tickets,
        }) if max_tickets_per_depositor == MAX_TICKETS_PER_DEPOSITOR
            && post_transaction_num_depositor_tickets == MAX_TICKETS_PER_DEPOSITOR + 1 => {}
        _ => panic!("DO NOT ENTER HERE"),
    }

    // If we increase the limit than we can deposit again

    // Update the max_tickets_per_depositor
    let info = mock_info(TEST_CREATOR, &[]);
    let msg = ExecuteMsg::UpdateConfig {
        owner: None,
        oracle_addr: None,
        reserve_factor: None,
        instant_withdrawal_fee: None,
        unbonding_period: None,
        epoch_interval: None,
        max_holders: None,
        max_tickets_per_depositor: Some(MAX_TICKETS_PER_DEPOSITOR + 1),
<<<<<<< HEAD
        paused: None,
=======

        lotto_winner_boost_config: None,
>>>>>>> 137472b7
    };

    let _res = execute(deps.as_mut(), mock_env(), info, msg).unwrap();

    // Depositing one more ticket now succeeds

    let info = mock_info(
        "addr1000",
        &[Coin {
            denom: DENOM.to_string(),
            amount: Uint256::from(TICKET_PRICE).into(),
        }],
    );
    let too_many_combinations = generate_sequential_ticket_combinations(1);

    let msg = ExecuteMsg::Deposit {
        encoded_tickets: vec_string_tickets_to_encoded_tickets(too_many_combinations),
    };
    let _res = execute(deps.as_mut(), mock_env(), info, msg).unwrap();
}

#[test]
fn deposit() {
    // Initialize contract
    let mut deps = mock_dependencies(&[]);

    mock_instantiate(&mut deps);
    mock_register_contracts(deps.as_mut());

    // Must deposit stable_denom coins
    let msg = ExecuteMsg::Deposit {
        encoded_tickets: vec_string_tickets_to_encoded_tickets(vec![
            String::from(THREE_MATCH_SEQUENCE),
            String::from(ZERO_MATCH_SEQUENCE),
        ]),
    };
    let info = mock_info(
        "addr0000",
        &[Coin {
            denom: "ukrw".to_string(),
            amount: Uint256::from(TICKET_PRICE).into(),
        }],
    );

    let res = execute(deps.as_mut(), mock_env(), info, msg.clone());
    match res {
        Err(ContractError::ZeroDepositAmount {}) => {}
        _ => panic!("DO NOT ENTER HERE"),
    }

    // correct base denom, zero deposit
    let info = mock_info(
        "addr0000",
        &[Coin {
            denom: DENOM.to_string(),
            amount: Uint128::zero(),
        }],
    );

    let res = execute(deps.as_mut(), mock_env(), info, msg);
    match res {
        Err(ContractError::ZeroDepositAmount {}) => {}
        _ => panic!("DO NOT ENTER HERE"),
    }

    // These tests don't really make sense anymore because the encoding process will throw errors

    // // Invalid ticket sequence - more number of digits
    // let msg = ExecuteMsg::Deposit {
    //     encoded_tickets: combinations_to_encoded_tickets(vec![
    //         String::from(INVALID_TICKET_TOO_LONG),
    //         String::from(ZERO_MATCH_SEQUENCE),
    //     ]),
    // };
    // let info = mock_info(
    //     "addr0000",
    //     &[Coin {
    //         denom: DENOM.to_string(),
    //         amount: Uint256::from(2 * TICKET_PRICE).into(),
    //     }],
    // );
    // let res = execute(deps.as_mut(), mock_env(), info.clone(), msg);
    // match res {
    //     Err(ContractError::InvalidSequence(sequence)) if sequence == INVALID_TICKET_TOO_LONG => {}
    //     _ => panic!("DO NOT ENTER HERE"),
    // }

    // // Invalid ticket sequence - less number of digits
    // let msg = ExecuteMsg::Deposit {
    //     encoded_tickets: combinations_to_encoded_tickets(vec![
    //         String::from(ZERO_MATCH_SEQUENCE),
    //         String::from(INVALID_TICKET_TOO_SHORT),
    //     ]),
    // };

    // let res = execute(deps.as_mut(), mock_env(), info.clone(), msg);
    // match res {
    //     Err(ContractError::InvalidSequence(sequence)) if sequence == INVALID_TICKET_TOO_SHORT => {}
    //     _ => panic!("DO NOT ENTER HERE"),
    // }

    // // Invalid ticket sequence - only hex values allowed
    // let msg = ExecuteMsg::Deposit {
    //     encoded_tickets: combinations_to_encoded_tickets(vec![
    //         String::from(INVALID_TICKET_NOT_HEX),
    //         String::from(ZERO_MATCH_SEQUENCE),
    //     ]),
    // };
    // let res = execute(deps.as_mut(), mock_env(), info.clone(), msg);
    // match res {
    //     Err(ContractError::InvalidSequence(sequence)) if sequence == INVALID_TICKET_NOT_HEX => {}
    //     _ => panic!("DO NOT ENTER HERE"),
    // }

    let info = mock_info(
        "addr0000",
        &[Coin {
            denom: DENOM.to_string(),
            amount: Uint256::from(2 * TICKET_PRICE).into(),
        }],
    );

    // Correct deposit - buys two tickets
    let msg = ExecuteMsg::Deposit {
        encoded_tickets: vec_string_tickets_to_encoded_tickets(vec![
            String::from(ZERO_MATCH_SEQUENCE),
            String::from(ONE_MATCH_SEQUENCE),
        ]),
    };

    let res = execute(deps.as_mut(), mock_env(), info, msg).unwrap();

    // Get the number of minted aust
    let minted_aust = Uint256::from(2 * TICKET_PRICE) / Decimal256::permille(RATE);

    // Get the number of minted aust that will go towards the lottery
    let minted_lottery_aust = minted_aust * Decimal256::percent(SPLIT_FACTOR);

    // Get the number of minted aust that will go towards savings
    let minted_savings_aust = minted_aust - minted_lottery_aust;

    // Get the value of minted aust going towards the lottery
    let minted_lottery_aust_value = minted_lottery_aust * Decimal256::permille(RATE);

    // Check address of sender was stored correctly in both sequence buckets
    assert_eq!(
        query_ticket_info(deps.as_ref(), String::from(ZERO_MATCH_SEQUENCE))
            .unwrap()
            .holders,
        vec![Addr::unchecked("addr0000")]
    );
    assert_eq!(
        query_ticket_info(deps.as_ref(), String::from(ONE_MATCH_SEQUENCE))
            .unwrap()
            .holders,
        vec![Addr::unchecked("addr0000")]
    );

    // Check depositor info was updated correctly
    assert_eq!(
        read_depositor_info(
            deps.as_ref().storage,
            &deps.api.addr_validate("addr0000").unwrap()
        ),
        DepositorInfo {
            lottery_deposit: minted_lottery_aust_value,
            savings_aust: minted_savings_aust,
            reward_index: Decimal256::zero(),
            pending_rewards: Decimal256::zero(),
            tickets: vec![
                String::from(ZERO_MATCH_SEQUENCE),
                String::from(ONE_MATCH_SEQUENCE)
            ],
            unbonding_info: vec![]
        }
    );

    assert_eq!(
        query_state(deps.as_ref(), mock_env(), None).unwrap(),
        StateResponse {
            total_tickets: Uint256::from(2u64),
            total_reserve: Uint256::zero(),
            prize_buckets: [Uint256::zero(); NUM_PRIZE_BUCKETS],
            current_lottery: 0,
            next_lottery_time: Expiration::AtTime(Timestamp::from_seconds(FIRST_LOTTO_TIME)),
            next_lottery_exec_time: Expiration::Never {},
            next_epoch: (HOUR.mul(3)).after(&mock_env().block),
            last_reward_updated: 12345,
            global_reward_index: Decimal256::zero(),
            glow_emission_rate: Decimal256::zero(),
        }
    );

    assert_eq!(
        query_pool(deps.as_ref()).unwrap(),
        PoolResponse {
            total_user_lottery_deposits: minted_lottery_aust_value,
            total_user_savings_aust: minted_savings_aust,
            total_sponsor_lottery_deposits: Uint256::zero(),
        }
    );

    assert_eq!(
        res.messages,
        vec![SubMsg::new(CosmosMsg::Wasm(WasmMsg::Execute {
            contract_addr: ANCHOR.to_string(),
            funds: vec![Coin {
                denom: String::from("uusd"),
                amount: Uint256::from(2 * TICKET_PRICE).into(),
            }],
            msg: to_binary(&AnchorMsg::DepositStable {}).unwrap(),
        }))]
    );

    assert_eq!(
        res.attributes,
        vec![
            attr("action", "deposit"),
            attr("depositor", "addr0000"),
            attr("recipient", "addr0000"),
            attr(
                "deposit_amount",
                Uint256::from(2 * TICKET_PRICE).to_string()
            ),
            attr("tickets", 2u64.to_string()),
            attr(
                "aust_minted",
                (Uint256::from(2 * TICKET_PRICE) / Decimal256::permille(RATE)).to_string()
            ),
        ]
    );

    // test round-up tickets
    let deposit_amount = Uint256::from(TICKET_PRICE) * Decimal256::from_ratio(16, 10);

    let info = mock_info(
        "addr0000",
        &[Coin {
            denom: DENOM.to_string(),
            amount: deposit_amount.into(),
        }],
    );
    let msg = ExecuteMsg::Deposit {
        encoded_tickets: vec_string_tickets_to_encoded_tickets(vec![String::from(
            TWO_MATCH_SEQUENCE,
        )]),
    };

    let _res = execute(deps.as_mut(), mock_env(), info.clone(), msg).unwrap();

    let depositor_info = read_depositor_info(
        deps.as_ref().storage,
        &deps.api.addr_validate("addr0000").unwrap(),
    );

    assert_eq!(depositor_info.tickets.len(), 3);

    // deposit again
    let msg = ExecuteMsg::Deposit {
        encoded_tickets: vec_string_tickets_to_encoded_tickets(vec![String::from(
            THREE_MATCH_SEQUENCE,
        )]),
    };

    let _res = execute(deps.as_mut(), mock_env(), info.clone(), msg).unwrap();

    let depositor_info = read_depositor_info(
        deps.as_ref().storage,
        &deps.api.addr_validate("addr0000").unwrap(),
    );

    assert_eq!(depositor_info.tickets.len(), 5);

    let msg = ExecuteMsg::Deposit {
        encoded_tickets: vec_string_tickets_to_encoded_tickets(vec![String::from(
            ZERO_MATCH_SEQUENCE_2,
        )]),
    };

    let _res = execute(deps.as_mut(), mock_env(), info.clone(), msg).unwrap();

    let depositor_info = read_depositor_info(
        deps.as_ref().storage,
        &deps.api.addr_validate("addr0000").unwrap(),
    );

    assert_eq!(depositor_info.tickets.len(), 6);

    let msg = ExecuteMsg::Deposit {
        encoded_tickets: vec_string_tickets_to_encoded_tickets(vec![String::from(
            ZERO_MATCH_SEQUENCE_3,
        )]),
    };

    let _res = execute(deps.as_mut(), mock_env(), info.clone(), msg).unwrap();

    let depositor_info = read_depositor_info(
        deps.as_ref().storage,
        &deps.api.addr_validate("addr0000").unwrap(),
    );

    assert_eq!(depositor_info.tickets.len(), 8);

    // Test sequential buys of the same ticket by the same address
    let msg = ExecuteMsg::Deposit {
        encoded_tickets: vec_string_tickets_to_encoded_tickets(vec![String::from(
            FOUR_MATCH_SEQUENCE,
        )]),
    };

    let _res = execute(deps.as_mut(), mock_env(), info.clone(), msg).unwrap();

    let msg = ExecuteMsg::Deposit {
        encoded_tickets: vec_string_tickets_to_encoded_tickets(vec![String::from(
            FOUR_MATCH_SEQUENCE,
        )]),
    };

    // We let users have a repeated ticket
    let _res = execute(deps.as_mut(), mock_env(), info, msg).unwrap();

    // Ticket is already owner by 10 holders
    let addresses_count = 10u64;
    let addresses_range = 0..addresses_count;
    let addresses = addresses_range
        .map(|c| format!("addr{:0>4}", c))
        .collect::<Vec<String>>();

    for (_index, address) in addresses.iter().enumerate() {
        // Users buys winning ticket
        let msg = ExecuteMsg::Deposit {
            encoded_tickets: vec_string_tickets_to_encoded_tickets(vec![String::from(
                ZERO_MATCH_SEQUENCE_4,
            )]),
        };
        let info = mock_info(
            address.as_str(),
            &[Coin {
                denom: "uusd".to_string(),
                amount: Uint256::from(TICKET_PRICE).into(),
            }],
        );

        let _res = execute(deps.as_mut(), mock_env(), info, msg).unwrap();
    }

    let holders = query_ticket_info(deps.as_ref(), String::from(ZERO_MATCH_SEQUENCE_4))
        .unwrap()
        .holders;
    println!("holders: {:?}", holders);
    println!("len: {:?}", holders.len());

    // 11th holder with same sequence, should fail
    let msg = ExecuteMsg::Deposit {
        encoded_tickets: vec_string_tickets_to_encoded_tickets(vec![String::from(
            ZERO_MATCH_SEQUENCE_4,
        )]),
    };
    let info = mock_info(
        "addr1111",
        &[Coin {
            denom: "uusd".to_string(),
            amount: Uint256::from(TICKET_PRICE).into(),
        }],
    );

    let res = execute(deps.as_mut(), mock_env(), info, msg);
    match res {
        Err(ContractError::InvalidHolderSequence(sequence))
            if sequence == ZERO_MATCH_SEQUENCE_4 => {}
        _ => panic!("DO NOT ENTER HERE"),
    }
}

#[test]
fn gift_tickets() {
    // Initialize contract
    let mut deps = mock_dependencies(&[]);

    mock_instantiate(&mut deps);
    mock_register_contracts(deps.as_mut());

    // Must deposit stable_denom coins
    let msg = ExecuteMsg::Gift {
        encoded_tickets: vec_string_tickets_to_encoded_tickets(vec![
            String::from(ZERO_MATCH_SEQUENCE),
            String::from(ONE_MATCH_SEQUENCE),
        ]),
        recipient: "addr1111".to_string(),
    };
    let info = mock_info(
        "addr0000",
        &[Coin {
            denom: "ukrw".to_string(),
            amount: Uint256::from(TICKET_PRICE).into(),
        }],
    );

    let res = execute(deps.as_mut(), mock_env(), info, msg.clone());
    match res {
        Err(ContractError::ZeroGiftAmount {}) => {}
        _ => panic!("DO NOT ENTER HERE"),
    }

    // correct base denom, zero deposit
    let info = mock_info(
        "addr0000",
        &[Coin {
            denom: "uusd".to_string(),
            amount: Uint128::zero(),
        }],
    );

    let res = execute(deps.as_mut(), mock_env(), info, msg.clone());
    match res {
        Err(ContractError::ZeroGiftAmount {}) => {}
        _ => panic!("DO NOT ENTER HERE"),
    }

    let wrong_amount = Uint256::from(TICKET_PRICE);

    // correct base denom, deposit different to TICKET_PRICE
    let info = mock_info(
        "addr0000",
        &[Coin {
            denom: "uusd".to_string(),
            amount: wrong_amount.into(),
        }],
    );

    let res = execute(deps.as_mut(), mock_env(), info, msg);

    //TODO: Revise this. Clippy complains as variables not being used
    let expected_tickets_attempted = 2;
    match res {
        Err(ContractError::InsufficientGiftDepositAmount(amount_required)) => {
            assert_eq!(expected_tickets_attempted, amount_required)
        }
        _ => panic!("DO NOT ENTER HERE"),
    }
    // Invalid recipient - you cannot make a gift to yourself
    let msg = ExecuteMsg::Gift {
        encoded_tickets: vec_string_tickets_to_encoded_tickets(vec![
            String::from(ZERO_MATCH_SEQUENCE_3),
            String::from(ZERO_MATCH_SEQUENCE_4),
        ]),
        recipient: "addr0000".to_string(),
    };
    let info = mock_info(
        "addr0000",
        &[Coin {
            denom: "uusd".to_string(),
            amount: Uint256::from(2 * TICKET_PRICE).into(),
        }],
    );
    let res = execute(deps.as_mut(), mock_env(), info, msg);
    match res {
        Err(ContractError::GiftToSelf {}) => {}
        _ => panic!("DO NOT ENTER HERE"),
    }

    // These tests don't really make sense anymore because they will throw errors during the encoding process
    // // Invalid ticket sequence - more number of digits
    // let msg = ExecuteMsg::Gift {
    //     encoded_tickets: combinations_to_encoded_tickets(vec![
    //         String::from(INVALID_TICKET_TOO_LONG),
    //         String::from(ZERO_MATCH_SEQUENCE),
    //     ]),
    //     recipient: "addr1111".to_string(),
    // };
    // let info = mock_info(
    //     "addr0000",
    //     &[Coin {
    //         denom: DENOM.to_string(),
    //         amount: Uint256::from(2 * TICKET_PRICE).into(),
    //     }],
    // );
    // let res = execute(deps.as_mut(), mock_env(), info, msg);
    // match res {
    //     Err(ContractError::InvalidSequence(sequence)) if sequence == INVALID_TICKET_TOO_LONG => {}
    //     _ => panic!("DO NOT ENTER HERE"),
    // }

    // // Invalid ticket sequence - less number of digits
    // let msg = ExecuteMsg::Gift {
    //     encoded_tickets: combinations_to_encoded_tickets(vec![
    //         String::from(ZERO_MATCH_SEQUENCE),
    //         String::from(INVALID_TICKET_TOO_SHORT),
    //     ]),
    //     recipient: "addr1111".to_string(),
    // };
    // let info = mock_info(
    //     "addr0000",
    //     &[Coin {
    //         denom: "uusd".to_string(),
    //         amount: Uint256::from(2 * TICKET_PRICE).into(),
    //     }],
    // );
    // let res = execute(deps.as_mut(), mock_env(), info.clone(), msg);
    // match res {
    //     Err(ContractError::InvalidSequence(sequence)) if sequence == INVALID_TICKET_TOO_SHORT => {}
    //     _ => panic!("DO NOT ENTER HERE"),
    // }

    // // Invalid ticket sequence - only numbers allowed
    // let msg = ExecuteMsg::Gift {
    //     encoded_tickets: combinations_to_encoded_tickets(vec![
    //         String::from(INVALID_TICKET_NOT_HEX),
    //         String::from(ZERO_MATCH_SEQUENCE),
    //     ]),
    //     recipient: "addr1111".to_string(),
    // };

    // let res = execute(deps.as_mut(), mock_env(), info.clone(), msg);
    // match res {
    //     Err(ContractError::InvalidSequence(sequence)) if sequence == INVALID_TICKET_NOT_HEX => {}
    //     _ => panic!("DO NOT ENTER HERE"),
    // }

    let info = mock_info(
        "addr0000",
        &[Coin {
            denom: "uusd".to_string(),
            amount: Uint256::from(2 * TICKET_PRICE).into(),
        }],
    );

    // Correct gift - gifts two tickets
    let msg = ExecuteMsg::Gift {
        encoded_tickets: vec_string_tickets_to_encoded_tickets(vec![
            String::from(ZERO_MATCH_SEQUENCE),
            String::from(ONE_MATCH_SEQUENCE),
        ]),
        recipient: "addr1111".to_string(),
    };

    let res = execute(deps.as_mut(), mock_env(), info, msg).unwrap();

    // Get the number of minted aust
    let minted_aust = Uint256::from(2 * TICKET_PRICE) / Decimal256::permille(RATE);

    // Get the number of minted aust that will go towards the lottery
    let minted_lottery_aust = minted_aust * Decimal256::percent(SPLIT_FACTOR);

    // Get the number of minted aust that will go towards savings
    let minted_savings_aust = minted_aust - minted_lottery_aust;

    // Get the value of minted aust going towards the lottery
    let minted_lottery_aust_value = minted_lottery_aust * Decimal256::permille(RATE);

    // Check address of sender was stored correctly in both sequence buckets
    assert_eq!(
        query_ticket_info(deps.as_ref(), String::from(ZERO_MATCH_SEQUENCE))
            .unwrap()
            .holders,
        vec![deps.api.addr_validate("addr1111").unwrap()]
    );
    assert_eq!(
        query_ticket_info(deps.as_ref(), String::from(ONE_MATCH_SEQUENCE))
            .unwrap()
            .holders,
        vec![deps.api.addr_validate("addr1111").unwrap()]
    );

    // Check depositor info was updated correctly
    assert_eq!(
        read_depositor_info(
            deps.as_ref().storage,
            &deps.api.addr_validate("addr1111").unwrap()
        ),
        DepositorInfo {
            lottery_deposit: minted_lottery_aust_value,
            savings_aust: minted_savings_aust,
            reward_index: Decimal256::zero(),
            pending_rewards: Decimal256::zero(),
            tickets: vec![
                String::from(ZERO_MATCH_SEQUENCE),
                String::from(ONE_MATCH_SEQUENCE)
            ],
            unbonding_info: vec![]
        }
    );

    assert_eq!(
        query_state(deps.as_ref(), mock_env(), None).unwrap(),
        StateResponse {
            total_tickets: Uint256::from(2u64),
            total_reserve: Uint256::zero(),
            prize_buckets: [Uint256::zero(); NUM_PRIZE_BUCKETS],
            current_lottery: 0,
            next_lottery_time: Expiration::AtTime(Timestamp::from_seconds(FIRST_LOTTO_TIME)),
            next_lottery_exec_time: Expiration::Never {},
            next_epoch: HOUR.mul(3).after(&mock_env().block),
            last_reward_updated: 12345,
            global_reward_index: Decimal256::zero(),
            glow_emission_rate: Decimal256::zero(),
        }
    );

    assert_eq!(
        query_pool(deps.as_ref()).unwrap(),
        PoolResponse {
            total_user_lottery_deposits: minted_lottery_aust_value,
            total_user_savings_aust: minted_savings_aust,
            total_sponsor_lottery_deposits: Uint256::zero(),
        }
    );

    assert_eq!(
        res.messages,
        vec![SubMsg::new(CosmosMsg::Wasm(WasmMsg::Execute {
            contract_addr: ANCHOR.to_string(),
            funds: vec![Coin {
                denom: DENOM.to_string(),
                amount: Uint256::from(2 * TICKET_PRICE).into(),
            }],
            msg: to_binary(&AnchorMsg::DepositStable {}).unwrap(),
        }))]
    );

    assert_eq!(
        res.attributes,
        vec![
            attr("action", "deposit"),
            attr("depositor", "addr0000"),
            attr("recipient", "addr1111"),
            attr(
                "deposit_amount",
                Uint256::from(2 * TICKET_PRICE).to_string()
            ),
            attr("tickets", 2u64.to_string()),
            attr("aust_minted", minted_aust.to_string()),
        ]
    );
}

#[test]
fn sponsor() {
    // Initialize contract
    let mut deps = mock_dependencies(&[]);

    mock_instantiate(&mut deps);
    mock_register_contracts(deps.as_mut());

    let sponsor_amount = 100_000_000u128;

    deps.querier.with_tax(
        Decimal::percent(1),
        &[(&"uusd".to_string(), &Uint128::from(1_000_000u128))],
    );

    // Address sponsor
    let info = mock_info(
        "addr0001",
        &[Coin {
            denom: "uusd".to_string(),
            amount: Uint128::from(sponsor_amount),
        }],
    );

    let msg = ExecuteMsg::Sponsor {
        award: None,
        prize_distribution: None,
    };

    let _res = execute(deps.as_mut(), mock_env(), info, msg);
    println!("{:?}", _res);

    let net_amount = Uint256::from(
        deduct_tax(
            deps.as_ref(),
            Coin {
                denom: String::from("uusd"),
                amount: Uint128::from(sponsor_amount),
            },
        )
        .unwrap()
        .amount,
    );

    let minted_aust = net_amount / Decimal256::permille(RATE);

    deps.querier.with_token_balances(&[(
        &A_UST.to_string(),
        &[(&MOCK_CONTRACT_ADDR.to_string(), &minted_aust.into())],
    )]);

    let info = mock_info("addr0001", &[]);
    let msg = ExecuteMsg::SponsorWithdraw {};
    let _res = execute(deps.as_mut(), mock_env(), info, msg).unwrap();

    let sponsor_info = read_sponsor_info(
        deps.as_ref().storage,
        &deps.api.addr_validate("addr0001").unwrap(),
    );

    let pool = query_pool(deps.as_ref()).unwrap();

    assert_eq!(sponsor_info.lottery_deposit, Uint256::zero());
    assert_eq!(pool.total_sponsor_lottery_deposits, Uint256::zero());
}

#[test]
fn instant_sponsor() {
    // Initialize contract
    let mut deps = mock_dependencies(&[]);

    mock_instantiate(&mut deps);
    mock_register_contracts(deps.as_mut());

    let sponsor_amount = 100_000_000u128;

    deps.querier.with_tax(
        Decimal::percent(1),
        &[(&"uusd".to_string(), &Uint128::from(1_000_000u128))],
    );

    // Address sponsor
    let info = mock_info(
        "addr0001",
        &[Coin {
            denom: "uusd".to_string(),
            amount: Uint128::from(sponsor_amount),
        }],
    );

    // Test sponsoring with the default prize distribution

    let msg = ExecuteMsg::Sponsor {
        award: Some(true),
        prize_distribution: None,
    };

    let _res = execute(deps.as_mut(), mock_env(), info.clone(), msg);
    println!("{:?}", _res);

    // Check that the prize buckets were updated

    let mut prize_buckets = [Uint256::zero(); NUM_PRIZE_BUCKETS];

    // Distribute the sponsorship to the prize buckets according to the prize distribution
    for (index, fraction_of_prize) in PRIZE_DISTRIBUTION.iter().enumerate() {
        // Add the proportional amount of the net redeemed amount to the relevant award bucket.
        prize_buckets[index] += Uint256::from(sponsor_amount) * *fraction_of_prize
    }

    let state = query_state(deps.as_ref(), mock_env(), None).unwrap();
    assert_eq!(state.prize_buckets, prize_buckets);

    // Check that the sponsor doesn't exist in the db

    let sponsor_info = read_sponsor_info(
        deps.as_ref().storage,
        &deps.api.addr_validate("addr0001").unwrap(),
    );

    assert_eq!(sponsor_info.lottery_deposit, Uint256::zero());

    // Check that the pool sponsor deposits are zero

    let pool = query_pool(deps.as_ref()).unwrap();
    assert_eq!(pool.total_sponsor_lottery_deposits, Uint256::zero());

    // Test sponsoring with a custom prize distribution

    let custom_prize_distribution = [
        Decimal256::zero(),
        Decimal256::percent(5),
        Decimal256::percent(5),
        Decimal256::percent(15),
        Decimal256::percent(25),
        Decimal256::percent(30),
        Decimal256::percent(20),
    ];
    let msg = ExecuteMsg::Sponsor {
        award: Some(true),
        prize_distribution: Some(custom_prize_distribution),
    };

    let _res = execute(deps.as_mut(), mock_env(), info.clone(), msg);
    println!("{:?}", _res);

    // Check that the prize buckets were updated

    // Distribute the sponsorship to the prize buckets according to the prize distribution
    for (index, fraction_of_prize) in custom_prize_distribution.iter().enumerate() {
        // Add the proportional amount of the net redeemed amount to the relevant award bucket.
        prize_buckets[index] += Uint256::from(sponsor_amount) * *fraction_of_prize
    }

    let state = query_state(deps.as_ref(), mock_env(), None).unwrap();
    assert_eq!(state.prize_buckets, prize_buckets);

    // Check that the sponsor doesn't exist in the db

    let sponsor_info = read_sponsor_info(
        deps.as_ref().storage,
        &deps.api.addr_validate("addr0001").unwrap(),
    );

    assert_eq!(sponsor_info.lottery_deposit, Uint256::zero());

    // Check that the pool sponsor deposits are zero

    let pool = query_pool(deps.as_ref()).unwrap();
    assert_eq!(pool.total_sponsor_lottery_deposits, Uint256::zero());

    // Test sponsoring with a prize distribution that doesn't sum to 1

    let custom_prize_distribution = [
        Decimal256::zero(),
        Decimal256::percent(10),
        Decimal256::percent(10),
        Decimal256::percent(15),
        Decimal256::percent(25),
        Decimal256::percent(30),
        Decimal256::percent(20),
    ];
    let msg = ExecuteMsg::Sponsor {
        award: Some(true),
        prize_distribution: Some(custom_prize_distribution),
    };

    let res = execute(deps.as_mut(), mock_env(), info, msg);
    match res {
        Err(ContractError::InvalidPrizeDistribution {}) => {}
        _ => panic!("DO NOT ENTER HERE"),
    }
}

#[test]
fn withdraw() {
    // Initialize contract
    let mut deps = mock_dependencies(&[Coin {
        denom: DENOM.to_string(),
        amount: Uint128::from(INITIAL_DEPOSIT_AMOUNT),
    }]);

    mock_instantiate(&mut deps);
    mock_register_contracts(deps.as_mut());

    let deposit_amount = Uint256::from(TICKET_PRICE).into();

    // Address buys one ticket
    let info = mock_info(
        "addr0001",
        &[Coin {
            denom: "uusd".to_string(),
            amount: deposit_amount,
        }],
    );

    let msg = ExecuteMsg::Deposit {
        encoded_tickets: vec_string_tickets_to_encoded_tickets(vec![String::from(
            ONE_MATCH_SEQUENCE,
        )]),
    };

    let _res = execute(deps.as_mut(), mock_env(), info, msg).unwrap();

    let minted_aust = Uint256::from(TICKET_PRICE) / Decimal256::permille(RATE);

    let info = mock_info("addr0001", &[]);

    let msg = ExecuteMsg::Withdraw {
        amount: None,
        instant: None,
    };

    deps.querier.update_balance(
        MOCK_CONTRACT_ADDR.to_string(),
        vec![Coin {
            denom: "uusd".to_string(),
            amount: deposit_amount,
        }],
    );

    deps.querier.with_token_balances(&[(
        &A_UST.to_string(),
        &[(&MOCK_CONTRACT_ADDR.to_string(), &minted_aust.into())],
    )]);

    // Correct withdraw, user has 1 ticket to be withdrawn
    let res = execute(deps.as_mut(), mock_env(), info, msg).unwrap();

    // Get the sent_amount
    let sent_amount = if let CosmosMsg::Wasm(WasmMsg::Execute { msg, .. }) = &res.messages[0].msg {
        let send_msg: Cw20ExecuteMsg = from_binary(msg).unwrap();
        if let Cw20ExecuteMsg::Send { amount, .. } = send_msg {
            amount
        } else {
            panic!("DO NOT ENTER HERE")
        }
    } else {
        panic!("DO NOT ENTER HERE");
    };

    println!("Shares vs sent_amount: {}, {}", minted_aust, sent_amount);

    let empty_addr: Vec<Addr> = vec![];
    // Check address of sender was removed correctly in the sequence bucket
    assert_eq!(
        query_ticket_info(deps.as_ref(), String::from("23456"))
            .unwrap()
            .holders,
        empty_addr
    );

    // Check depositor info was updated correctly
    assert_eq!(
        read_depositor_info(
            deps.as_ref().storage,
            &deps.api.addr_validate("addr0001").unwrap()
        ),
        DepositorInfo {
            lottery_deposit: Uint256::zero(),
            savings_aust: Uint256::zero(),
            reward_index: Decimal256::zero(),
            pending_rewards: Decimal256::zero(),
            tickets: vec![],
            unbonding_info: vec![Claim {
                amount: Uint256::from(sent_amount) * Decimal256::permille(RATE),
                release_at: WEEK.after(&mock_env().block),
            }]
        }
    );

    assert_eq!(
        query_state(deps.as_ref(), mock_env(), None).unwrap(),
        StateResponse {
            total_tickets: Uint256::zero(),
            total_reserve: Uint256::zero(),
            prize_buckets: [Uint256::zero(); NUM_PRIZE_BUCKETS],
            current_lottery: 0,
            next_lottery_time: Expiration::AtTime(Timestamp::from_seconds(FIRST_LOTTO_TIME)),
            next_lottery_exec_time: Expiration::Never {},
            next_epoch: HOUR.mul(3).after(&mock_env().block),
            last_reward_updated: 12345,
            global_reward_index: Decimal256::zero(),
            glow_emission_rate: Decimal256::zero(),
        }
    );

    assert_eq!(
        query_pool(deps.as_ref()).unwrap(),
        PoolResponse {
            total_user_lottery_deposits: Uint256::zero(),
            total_user_savings_aust: Uint256::zero(),
            total_sponsor_lottery_deposits: Uint256::zero(),
        }
    );

    assert_eq!(
        res.messages,
        vec![SubMsg::new(CosmosMsg::Wasm(WasmMsg::Execute {
            contract_addr: A_UST.to_string(),
            funds: vec![],
            msg: to_binary(&Cw20ExecuteMsg::Send {
                contract: ANCHOR.to_string(),
                amount: sent_amount,
                msg: to_binary(&Cw20HookMsg::RedeemStable {}).unwrap(),
            })
            .unwrap(),
        }))]
    );

    assert_eq!(
        res.attributes,
        vec![
            attr("action", "withdraw_ticket"),
            attr("depositor", "addr0001"),
            attr("tickets_amount", 1u64.to_string()),
            attr("redeem_amount_anchor", sent_amount.to_string()),
            attr(
                "redeem_stable_amount",
                (Uint256::from(sent_amount) * Decimal256::permille(RATE)).to_string()
            ),
            attr("instant_withdrawal_fee", Uint256::zero().to_string())
        ]
    );

    deps.querier.with_tax(
        Decimal::percent(1),
        &[(&"uusd".to_string(), &Uint128::from(1000000u128))],
    );

    // Withdraw with a given amount
    for index in 0..10 {
        let msg = ExecuteMsg::Deposit {
            encoded_tickets: vec_string_tickets_to_encoded_tickets(vec![format!(
                "{:0length$}",
                index,
                length = TICKET_LENGTH
            )]),
        };
        let info = mock_info(
            "addr2222",
            &[Coin {
                denom: "uusd".to_string(),
                amount: Uint256::from(TICKET_PRICE).into(),
            }],
        );

        let _res = execute(deps.as_mut(), mock_env(), info, msg).unwrap();
    }

    let dep = read_depositor_info(
        deps.as_ref().storage,
        &deps.api.addr_validate("addr2222").unwrap(),
    );

    println!("depositor: {:?}", dep);
    let minted_aust = Uint256::from(10 * TICKET_PRICE) / Decimal256::permille(RATE);

    let info = mock_info("addr2222", &[]);

    // Withdraws half of its tickets
    let msg = ExecuteMsg::Withdraw {
        amount: Some(Uint256::from(5 * TICKET_PRICE).into()),
        instant: None,
    };

    deps.querier.update_balance(
        MOCK_CONTRACT_ADDR.to_string(),
        vec![Coin {
            denom: "uusd".to_string(),
            amount: deposit_amount,
        }],
    );

    deps.querier.with_token_balances(&[(
        &A_UST.to_string(),
        &[(&MOCK_CONTRACT_ADDR.to_string(), &minted_aust.into())],
    )]);

    // Correct withdraw, user has 5 tickets to be withdrawn
    let _res = execute(deps.as_mut(), mock_env(), info.clone(), msg).unwrap();

    // Check depositor info was updated correctly
    assert_eq!(
        read_depositor_info(
            deps.as_ref().storage,
            &deps.api.addr_validate("addr2222").unwrap()
        )
        .tickets,
        vec![
            // TODO: Don't hardcode the number of tickets
            // String::from("000005"),
            format!("{:0length$}", 6, length = TICKET_LENGTH),
            format!("{:0length$}", 7, length = TICKET_LENGTH),
            format!("{:0length$}", 8, length = TICKET_LENGTH),
            format!("{:0length$}", 9, length = TICKET_LENGTH)
        ]
    );

    assert_eq!(
        query_state(deps.as_ref(), mock_env(), None)
            .unwrap()
            .total_tickets,
        Uint256::from(4u64)
    );

    // Check ticket map is updated correctly
    assert_eq!(
        query_ticket_info(
            deps.as_ref(),
            format!("{:0length$}", 2, length = TICKET_LENGTH)
        )
        .unwrap()
        .holders,
        empty_addr
    );

    assert_eq!(
        query_ticket_info(
            deps.as_ref(),
            format!("{:0length$}", 6, length = TICKET_LENGTH)
        )
        .unwrap()
        .holders,
        vec![Addr::unchecked("addr2222")]
    );

    // Withdraws a very small amount, burns a ticket as rounding
    let msg = ExecuteMsg::Withdraw {
        amount: Some(Uint128::from(1u128)),
        instant: None,
    };

    // Correct withdraw, one ticket gets withdrawn
    let _res = execute(deps.as_mut(), mock_env(), info, msg).unwrap();

    // Check depositor info was updated correctly
    assert_eq!(
        read_depositor_info(
            deps.as_ref().storage,
            &deps.api.addr_validate("addr2222").unwrap()
        )
        .tickets,
        vec![
            // TODO Don't hardcode
            // String::from("000006"),
            format!("{:0length$}", 7, length = TICKET_LENGTH),
            format!("{:0length$}", 8, length = TICKET_LENGTH),
            format!("{:0length$}", 9, length = TICKET_LENGTH)
        ]
    );

    assert_eq!(
        query_state(deps.as_ref(), mock_env(), None)
            .unwrap()
            .total_tickets,
        // TODO Don't hardcode
        Uint256::from(3u64)
    );
    // Check ticket map is updated correctly
    assert_eq!(
        query_ticket_info(
            deps.as_ref(),
            format!("{:0length$}", 5, length = TICKET_LENGTH)
        )
        .unwrap()
        .holders,
        empty_addr
    );
}

#[test]
fn instant_withdraw() {
    // Initialize contract
    let mut deps = mock_dependencies(&[]);

    mock_instantiate(&mut deps);
    mock_register_contracts(deps.as_mut());

    let deposit_amount = Uint256::from(TICKET_PRICE).into();

    // Address buys one ticket
    let info = mock_info(
        "addr0001",
        &[Coin {
            denom: DENOM.to_string(),
            amount: deposit_amount,
        }],
    );

    let msg = ExecuteMsg::Deposit {
        encoded_tickets: vec_string_tickets_to_encoded_tickets(vec![String::from(
            ZERO_MATCH_SEQUENCE,
        )]),
    };

    let _res = execute(deps.as_mut(), mock_env(), info, msg).unwrap();

    let info = mock_info("addr0001", &[]);

    let msg = ExecuteMsg::Withdraw {
        amount: None,
        instant: Some(true),
    };

    deps.querier.update_balance(
        MOCK_CONTRACT_ADDR.to_string(),
        vec![Coin {
            denom: "uusd".to_string(),
            amount: deposit_amount,
        }],
    );

    // Get the number of minted aust
    let minted_aust = Uint256::from(TICKET_PRICE) / Decimal256::permille(RATE);

    // Get the number of minted aust that will go towards savings
    let _minted_savings_aust = minted_aust - minted_aust * Decimal256::percent(SPLIT_FACTOR);

    // Get the number of minted aust that will go towards the lottery
    let minted_lottery_aust = minted_aust * Decimal256::percent(SPLIT_FACTOR);

    // Get the value of minted aust going towards the lottery
    let _minted_lottery_aust_value = minted_lottery_aust * Decimal256::permille(RATE);

    // Get the amount to be withdrawn
    let depositor =
        read_depositor_info(&deps.storage, &deps.api.addr_validate("addr0001").unwrap());

    // Get the amount of aust equivalent to the depositor's lottery deposit
    let depositor_lottery_aust = depositor.lottery_deposit / Decimal256::permille(RATE);

    // Calculate the depositor's aust balance
    let depositor_aust_balance = depositor.savings_aust + depositor_lottery_aust;

    // Calculate the depositor's balance from their aust balance
    let _depositor_balance = depositor_aust_balance * Decimal256::permille(RATE);

    let aust_to_redeem = depositor_aust_balance;
    let mut return_amount = aust_to_redeem * Decimal256::permille(RATE);

    let withdrawal_fee = return_amount * Decimal256::percent(INSTANT_WITHDRAWAL_FEE);
    return_amount = return_amount.sub(withdrawal_fee);

    deps.querier.with_token_balances(&[(
        &A_UST.to_string(),
        &[(&MOCK_CONTRACT_ADDR.to_string(), &minted_aust.into())],
    )]);

    // Correct withdraw, user has 1 ticket to be withdrawn
    let res = execute(deps.as_mut(), mock_env(), info.clone(), msg).unwrap();

    let empty_addr: Vec<Addr> = vec![];

    // Check address of sender was removed correctly in the sequence bucket
    assert_eq!(
        query_ticket_info(deps.as_ref(), String::from("23456"))
            .unwrap()
            .holders,
        empty_addr
    );

    // Check depositor info was updated correctly
    assert_eq!(
        read_depositor_info(&deps.storage, &deps.api.addr_validate("addr0001").unwrap()),
        DepositorInfo {
            lottery_deposit: Uint256::zero(),
            savings_aust: Uint256::zero(),
            reward_index: Decimal256::zero(),
            pending_rewards: Decimal256::zero(),
            tickets: vec![],
            unbonding_info: vec![]
        }
    );

    assert_eq!(
        query_state(deps.as_ref(), mock_env(), None).unwrap(),
        StateResponse {
            total_tickets: Uint256::zero(),
            total_reserve: withdrawal_fee,
            prize_buckets: [Uint256::zero(); NUM_PRIZE_BUCKETS],
            current_lottery: 0,
            next_lottery_time: Expiration::AtTime(Timestamp::from_seconds(FIRST_LOTTO_TIME)),
            next_lottery_exec_time: Expiration::Never {},
            next_epoch: HOUR.mul(3).after(&mock_env().block),
            last_reward_updated: 12345,
            global_reward_index: Decimal256::zero(),
            glow_emission_rate: Decimal256::zero(),
        }
    );

    assert_eq!(
        query_pool(deps.as_ref()).unwrap(),
        PoolResponse {
            total_user_lottery_deposits: Uint256::zero(),
            total_user_savings_aust: Uint256::zero(),
            total_sponsor_lottery_deposits: Uint256::zero(),
        }
    );

    assert_eq!(
        res.messages,
        vec![
            SubMsg::new(CosmosMsg::Wasm(WasmMsg::Execute {
                contract_addr: A_UST.to_string(),
                funds: vec![],
                msg: to_binary(&Cw20ExecuteMsg::Send {
                    contract: ANCHOR.to_string(),
                    amount: aust_to_redeem.into(),
                    msg: to_binary(&Cw20HookMsg::RedeemStable {}).unwrap(),
                })
                .unwrap(),
            })),
            SubMsg::new(CosmosMsg::Bank(BankMsg::Send {
                to_address: info.sender.to_string(),
                amount: vec![Coin {
                    denom: "uusd".to_string(),
                    amount: return_amount.into()
                }],
            }))
        ]
    );

    assert_eq!(
        res.attributes,
        vec![
            attr("action", "withdraw_ticket"),
            attr("depositor", "addr0001"),
            attr("tickets_amount", 1u64.to_string()),
            attr("redeem_amount_anchor", aust_to_redeem.to_string()),
            attr("redeem_stable_amount", return_amount.to_string()),
            attr("instant_withdrawal_fee", withdrawal_fee.to_string())
        ]
    )
}

#[test]
fn claim() {
    // Initialize contract
    let mut deps = mock_dependencies(&[]);

    mock_instantiate(&mut deps);
    mock_register_contracts(deps.as_mut());

    // Address buys one ticket
    let info = mock_info(
        "addr0001",
        &[Coin {
            denom: "uusd".to_string(),
            amount: Uint256::from(TICKET_PRICE).into(),
        }],
    );

    let msg = ExecuteMsg::Deposit {
        encoded_tickets: vec_string_tickets_to_encoded_tickets(vec![String::from(
            ZERO_MATCH_SEQUENCE,
        )]),
    };

    let _res = execute(deps.as_mut(), mock_env(), info, msg).unwrap();

    // Address withdraws one ticket
    let info = mock_info("addr0001", &[]);
    let msg = ExecuteMsg::Withdraw {
        amount: None,
        instant: None,
    };

    let minted_aust = Uint256::from(TICKET_PRICE) / Decimal256::permille(RATE);

    deps.querier.with_token_balances(&[(
        &A_UST.to_string(),
        &[(&MOCK_CONTRACT_ADDR.to_string(), &minted_aust.into())],
    )]);

    // Get the number of minted aust
    let minted_aust = Uint256::from(TICKET_PRICE) / Decimal256::permille(RATE);

    // Get the number of minted aust that will go towards savings
    let _minted_savings_aust = minted_aust - minted_aust * Decimal256::percent(SPLIT_FACTOR);

    // Get the number of minted aust that will go towards the lottery
    let minted_lottery_aust = minted_aust * Decimal256::percent(SPLIT_FACTOR);

    // Get the value of minted aust going towards the lottery
    let _minted_lottery_aust_value = minted_lottery_aust * Decimal256::permille(RATE);

    // Get the amount to be withdrawn
    let depositor =
        read_depositor_info(&deps.storage, &deps.api.addr_validate("addr0001").unwrap());

    // Get the amount of aust equivalent to the depositor's lottery deposit
    let depositor_lottery_aust = depositor.lottery_deposit / Decimal256::permille(RATE);

    // Calculate the depositor's aust balance
    let depositor_aust_balance = depositor.savings_aust + depositor_lottery_aust;

    // Calculate the depositor's balance from their aust balance
    let depositor_balance = depositor_aust_balance * Decimal256::permille(RATE);

    let redeemed_amount = depositor_balance;

    // Correct withdraw, user has 1 ticket to be withdrawn
    let res = execute(deps.as_mut(), mock_env(), info, msg).unwrap();

    // Get the amount to redeem and it's corresponding value
    let sent_amount = if let CosmosMsg::Wasm(WasmMsg::Execute { msg, .. }) = &res.messages[0].msg {
        let send_msg: Cw20ExecuteMsg = from_binary(msg).unwrap();
        if let Cw20ExecuteMsg::Send { amount, .. } = send_msg {
            amount
        } else {
            panic!("DO NOT ENTER HERE")
        }
    } else {
        panic!("DO NOT ENTER HERE");
    };

    // Claim amount that you don't have, should fail
    let info = mock_info("addr0002", &[]);
    let msg = ExecuteMsg::Claim {};

    let res = execute(deps.as_mut(), mock_env(), info, msg);
    match res {
        Err(ContractError::InsufficientClaimableFunds {}) => {}
        _ => panic!("DO NOT ENTER HERE"),
    }

    // Claim amount that you have, but still in unbonding state, should fail
    let info = mock_info("addr0001", &[]);
    let msg = ExecuteMsg::Claim {};

    let mut env = mock_env();

    let res = execute(deps.as_mut(), env.clone(), info.clone(), msg.clone());
    match res {
        Err(ContractError::InsufficientClaimableFunds {}) => {}
        _ => panic!("DO NOT ENTER HERE"),
    }

    println!("Block time 1: {}", env.block.time);

    // Advance one week in time
    if let Duration::Time(time) = WEEK {
        env.block.time = env.block.time.plus_seconds(time * 2);
    }
    println!("Block time 2: {}", env.block.time);

    // Read the depositor info
    let dep = read_depositor_info(&deps.storage, &deps.api.addr_validate("addr0001").unwrap());

    // Fail because not enough funds in the contract
    let res = execute(deps.as_mut(), env.clone(), info.clone(), msg.clone());
    match res {
        Err(ContractError::InsufficientFunds {
            to_send,
            available_balance,
        }) => {
            if available_balance == Uint256::zero() && Uint256::from(to_send) == redeemed_amount {}
        }
        _ => panic!("DO NOT ENTER HERE"),
    }

    // Revert the state of the depositor
    store_depositor_info(
        &mut deps.storage,
        &deps.api.addr_validate("addr0001").unwrap(),
        dep,
    )
    .unwrap();

    // Update the contract balance to include the withdrawn funds
    deps.querier.update_balance(
        MOCK_CONTRACT_ADDR,
        vec![Coin {
            denom: DENOM.to_string(),
            amount: Uint128::from(Uint256::from(sent_amount) * Decimal256::permille(RATE)),
        }],
    );

    // Claim amount is already unbonded, so claim execution should work
    let res = execute(deps.as_mut(), env, info, msg).unwrap();

    // Check depositor info was updated correctly
    assert_eq!(
        read_depositor_info(&deps.storage, &deps.api.addr_validate("addr0001").unwrap()),
        DepositorInfo {
            lottery_deposit: Uint256::zero(),
            savings_aust: Uint256::zero(),
            reward_index: Decimal256::zero(),
            pending_rewards: Decimal256::zero(),
            tickets: vec![],
            unbonding_info: vec![]
        }
    );

    assert_eq!(
        res.messages,
        vec![SubMsg::new(CosmosMsg::Bank(BankMsg::Send {
            to_address: "addr0001".to_string(),
            amount: vec![Coin {
                denom: String::from("uusd"),
                amount: redeemed_amount.into()
            }],
        }))]
    );

    assert_eq!(
        res.attributes,
        vec![
            attr("action", "claim_unbonded"),
            attr("depositor", "addr0001"),
            attr("redeemed_amount", redeemed_amount.to_string()),
        ]
    );
}

#[test]
fn claim_lottery_single_winner() {
    // Initialize contract
    let mut deps = mock_dependencies(&[]);

    mock_instantiate(&mut deps);
    mock_register_contracts(deps.as_mut());

    // Users buys winning ticket
    let msg = ExecuteMsg::Deposit {
        encoded_tickets: vec_string_tickets_to_encoded_tickets(vec![String::from(
            SIX_MATCH_SEQUENCE,
        )]),
    };
    let info = mock_info(
        "addr0000",
        &[Coin {
            denom: "uusd".to_string(),
            amount: Uint256::from(TICKET_PRICE).into(),
        }],
    );

    let _res = execute(deps.as_mut(), mock_env(), info, msg).unwrap();

    let address_raw = deps.api.addr_validate("addr0000").unwrap();

    // Get the number of minted aust
    let minted_aust = Uint256::from(TICKET_PRICE) / Decimal256::permille(RATE);

    // Get the number of minted aust that will go towards the lottery
    let minted_lottery_aust = minted_aust * Decimal256::percent(SPLIT_FACTOR);

    // Get the number of minted aust that will go towards savings
    let minted_savings_aust = minted_aust - minted_lottery_aust;

    // Get the value of minted aust going towards the lottery
    let minted_lottery_aust_value = minted_lottery_aust * Decimal256::permille(RATE);

    // Check depositor info was updated correctly
    assert_eq!(
        read_depositor_info(deps.as_ref().storage, &address_raw),
        DepositorInfo {
            lottery_deposit: minted_lottery_aust_value,
            savings_aust: minted_savings_aust,
            reward_index: Decimal256::zero(),
            pending_rewards: Decimal256::zero(),
            tickets: vec![String::from(SIX_MATCH_SEQUENCE)],
            unbonding_info: vec![]
        }
    );

    // Run lottery, one winner (5 hits) - should run correctly
    let info = mock_info(MOCK_CONTRACT_ADDR, &[]);

    //Advance time one week
    let mut env = mock_env();
    // Advance one week in time
    if let Duration::Time(time) = WEEK {
        env.block.time = env.block.time.plus_seconds(time);
    }

    //Add aterra balance
    deps.querier.with_token_balances(&[(
        &A_UST.to_string(),
        &[(
            &MOCK_CONTRACT_ADDR.to_string(),
            &Uint128::from(20_000_000u128),
        )],
    )]);

    let state_prize_buckets = calculate_prize_buckets(deps.as_ref());

    // Execute Lottery
    let msg = ExecuteMsg::ExecuteLottery {};
    let exec_height = env.block.height;

    let res = execute(deps.as_mut(), env.clone(), info.clone(), msg).unwrap();

    // Check that state equals calculated prize
    let state = query_state(deps.as_ref(), mock_env(), None).unwrap();
    assert_eq!(state.prize_buckets, state_prize_buckets);

    // Get the amount of aust that is being redeemed
    let sent_amount = if let CosmosMsg::Wasm(WasmMsg::Execute { msg, .. }) = &res.messages[0].msg {
        let send_msg: Cw20ExecuteMsg = from_binary(msg).unwrap();
        if let Cw20ExecuteMsg::Send { amount, .. } = send_msg {
            amount
        } else {
            panic!("DO NOT ENTER HERE")
        }
    } else {
        panic!("DO NOT ENTER HERE");
    };

    // Update contract_balance based on the amount of redeemed aust --

    // Increase the uusd balance by the value of the aust

    deps.querier.update_balance(
        MOCK_CONTRACT_ADDR,
        vec![Coin {
            denom: "uusd".to_string(),
            amount: Uint128::from(Uint256::from(sent_amount) * Decimal256::permille(RATE)),
        }],
    );

    // Decrease the aust balance by the amount of redeemed aust
    deps.querier.with_token_balances(&[(
        &A_UST.to_string(),
        &[(
            &MOCK_CONTRACT_ADDR.to_string(),
            &(Uint128::from(20_000_000u128) - sent_amount),
        )],
    )]);

    // Advance block_time in time
    if let Duration::Time(time) = HOUR {
        env.block.time = env.block.time.plus_seconds(time);
    }

    let msg = ExecuteMsg::ExecutePrize { limit: None };
    let _res = execute(deps.as_mut(), env.clone(), info, msg).unwrap();

    let number_winners = [0, 0, 0, 0, 0, 0, 1];
    let lottery_prize_buckets =
        calculate_lottery_prize_buckets(state_prize_buckets, number_winners);
    let glow_prize_buckets = calculate_lottery_prize_buckets(*GLOW_PRIZE_BUCKETS, number_winners);

    let lottery = read_lottery_info(deps.as_ref().storage, 0u64);
    assert_eq!(
        lottery,
        LotteryInfo {
            rand_round: 20170,
            sequence: SIX_MATCH_SEQUENCE.to_string(),
            awarded: true,
            timestamp: exec_height,
            prize_buckets: lottery_prize_buckets,
            number_winners,
            page: "".to_string(),
            glow_prize_buckets,
            block_height: env.block.height,
            total_user_lottery_deposits: minted_lottery_aust_value
        }
    );

    let prize_info = query_prizes(deps.as_ref(), &address_raw, 0u64).unwrap();
    assert_eq!(
        prize_info,
        PrizeInfo {
            claimed: false,
            matches: number_winners,
            lottery_deposit: minted_lottery_aust_value
        }
    );

    let state = query_state(deps.as_ref(), mock_env(), None).unwrap();

    assert_eq!(state.current_lottery, 1u64);
    assert_eq!(state.total_reserve, Uint256::zero(),);

    let remaining_state_prize_buckets =
        calculate_remaining_state_prize_buckets(state_prize_buckets, number_winners);

    // From the initialization of the contract
    assert_eq!(state.prize_buckets, remaining_state_prize_buckets);

    let info = mock_info("addr0000", &[]);
    let msg = ExecuteMsg::ClaimLottery {
        lottery_ids: Vec::from([0u64]),
    };

    // Claim lottery should work, even if there are no unbonded claims
    let res = execute(deps.as_mut(), env, info.clone(), msg).unwrap();

    let config = CONFIG.load(deps.as_ref().storage).unwrap();
    let lottery_info = read_lottery_info(deps.as_ref().storage, 0u64);
    let winner_address = info.sender;
    let (mut ust_to_send, glow_to_send): (Uint128, Uint128) = calculate_winner_prize(
        &deps.as_mut().querier,
        &config,
        &prize_info,
        &lottery_info,
        &winner_address,
    )
    .unwrap();

    let prizes = query_prizes(deps.as_ref(), &address_raw, 0u64).unwrap();
    assert_eq!(
        prizes,
        PrizeInfo {
            claimed: true,
            matches: [0, 0, 0, 0, 0, 0, 1],
            lottery_deposit: minted_lottery_aust_value
        }
    );

    //deduct reserve fee
    let config = query_config(deps.as_ref()).unwrap();
    let reserve_fee = Uint256::from(ust_to_send) * config.reserve_factor;
    ust_to_send -= Uint128::from(reserve_fee);

    //check total_reserve
    let state = query_state(deps.as_ref(), mock_env(), None).unwrap();
    assert_eq!(state.total_reserve, reserve_fee);

    assert_eq!(
        res.messages,
        vec![SubMsg::new(CosmosMsg::Bank(BankMsg::Send {
            to_address: "addr0000".to_string(),
            amount: vec![Coin {
                denom: String::from("uusd"),
                amount: ust_to_send,
            }],
        }))]
    );

    assert_eq!(
        res.attributes,
        vec![
            attr("action", "claim_lottery"),
            attr("lottery_ids", "[0]"),
            attr("depositor", "addr0000"),
            attr("redeemed_ust", ust_to_send.to_string()),
            attr("redeemed_glow", glow_to_send.to_string()),
        ]
    );
}

#[test]
fn execute_lottery() {
    // Initialize contract
    let mut deps = mock_dependencies(&[]);

    //Add aterra balance
    deps.querier.with_token_balances(&[(
        &A_UST.to_string(),
        &[(&MOCK_CONTRACT_ADDR.to_string(), &Uint128::zero())],
    )]);

    mock_instantiate(&mut deps);
    mock_register_contracts(deps.as_mut());

    let info = mock_info(
        "addr0001",
        &[Coin {
            denom: "uusd".to_string(),
            amount: Uint128::from(1u64),
        }],
    );

    let msg = ExecuteMsg::ExecuteLottery {};

    let res = execute(deps.as_mut(), mock_env(), info, msg.clone());

    match res {
        Err(ContractError::InvalidLotteryExecutionFunds {}) => {}
        _ => panic!("DO NOT ENTER HERE"),
    }

    let mut env = mock_env();
    let info = mock_info("addr0001", &[]);
    let res = execute(deps.as_mut(), env.clone(), info.clone(), msg.clone());

    match res {
        Err(ContractError::LotteryNotReady { next_lottery_time })
            if next_lottery_time
                == Expiration::AtTime(Timestamp::from_seconds(FIRST_LOTTO_TIME)) => {}
        _ => panic!("DO NOT ENTER HERE"),
    }

    // Advance one week in time
    if let Duration::Time(time) = WEEK {
        env.block.time = env.block.time.plus_seconds(time);
    }

    let res = execute(deps.as_mut(), env.clone(), info, msg);

    // Lottery cannot be run with 0 tickets participating
    match res {
        Err(ContractError::InvalidLotteryExecutionTickets {}) => {}
        _ => panic!("DO NOT ENTER HERE"),
    }

    // Correct deposit - buys two tickets
    let info = mock_info(
        "addr0000",
        &[Coin {
            denom: "uusd".to_string(),
            amount: Uint256::from(2 * TICKET_PRICE).into(),
        }],
    );
    let msg = ExecuteMsg::Deposit {
        encoded_tickets: vec_string_tickets_to_encoded_tickets(vec![
            String::from(ZERO_MATCH_SEQUENCE),
            String::from(ONE_MATCH_SEQUENCE),
        ]),
    };
    let _res = execute(deps.as_mut(), env.clone(), info, msg).unwrap();

    // Calculate the number of minted_aust
    let minted_aust = Uint256::from(2 * TICKET_PRICE) / Decimal256::permille(RATE);

    // Add minted_aust to our contract balance
    deps.querier.increment_token_balance(
        A_UST.to_string(),
        MOCK_CONTRACT_ADDR.to_string(),
        minted_aust.into(),
    );

    // Execute lottery, now with tickets
    let lottery_msg = ExecuteMsg::ExecuteLottery {};
    let info = mock_info("addr0001", &[]);
    let res = execute(deps.as_mut(), env.clone(), info.clone(), lottery_msg).unwrap();

    // Get the sent_amount
    let sent_amount = if let CosmosMsg::Wasm(WasmMsg::Execute { msg, .. }) = &res.messages[0].msg {
        let send_msg: Cw20ExecuteMsg = from_binary(msg).unwrap();
        if let Cw20ExecuteMsg::Send { amount, .. } = send_msg {
            amount
        } else {
            panic!("DO NOT ENTER HERE")
        }
    } else {
        panic!("DO NOT ENTER HERE");
    };

    // Messages is empty because aust hasn't appreciated so there is nothing to redeem
    assert_eq!(
        res.attributes,
        vec![
            attr("action", "execute_lottery"),
            attr("redeemed_amount", sent_amount.to_string()),
        ]
    );

    deps.querier.decrement_token_balance(
        A_UST.to_string(),
        MOCK_CONTRACT_ADDR.to_string(),
        sent_amount,
    );

    // Directly check next_lottery_exec_time has been set up
    let next_lottery_exec_time = query_state(deps.as_ref(), mock_env(), None)
        .unwrap()
        .next_lottery_exec_time;

    assert_eq!(
        next_lottery_exec_time,
        Expiration::AtTime(env.block.time).add(HOUR).unwrap()
    );

    // Advance block_time in time
    if let Duration::Time(time) = HOUR {
        env.block.time = env.block.time.plus_seconds(time);
    }

    // Execute prize
    let execute_prize_msg = ExecuteMsg::ExecutePrize { limit: None };
    let res = execute(deps.as_mut(), env.clone(), info, execute_prize_msg.clone()).unwrap();

    // Directly check next_lottery_time has been set up for next week
    let next_lottery_time = query_state(deps.as_ref(), mock_env(), None)
        .unwrap()
        .next_lottery_time;

    assert_eq!(
        next_lottery_time,
        Expiration::AtTime(Timestamp::from_seconds(FIRST_LOTTO_TIME))
            .add(WEEK)
            .unwrap()
    );

    // Directly check next_lottery_exec_time has been set up to Never
    let next_lottery_exec_time = query_state(deps.as_ref(), mock_env(), None)
        .unwrap()
        .next_lottery_exec_time;

    assert_eq!(next_lottery_exec_time, Expiration::Never {});

    assert_eq!(res.messages, vec![]);

    assert_eq!(
        res.attributes,
        vec![
            attr("action", "execute_prize"),
            attr("total_awarded_prize", "0"),
        ]
    );

    // Increase the aust exchange rate
    let new_rate = Decimal256::permille(RATE * 2);
    deps.querier.with_exchange_rate(new_rate);

    // Advance one week in time
    if let Duration::Time(time) = WEEK {
        env.block.time = env.block.time.plus_seconds(time);
    }

    // Execute 2nd lottery
    let lottery_msg = ExecuteMsg::ExecuteLottery {};
    let info = mock_info("addr0001", &[]);
    let res = execute(deps.as_mut(), env.clone(), info.clone(), lottery_msg).unwrap();

    // Amount of aust to redeem

    // Get this contracts aust balance
    let aust_balance = query_token_balance(
        deps.as_ref(),
        Addr::unchecked(A_UST),
        Addr::unchecked(MOCK_CONTRACT_ADDR),
    )
    .unwrap();

    let pool = query_pool(deps.as_ref()).unwrap();

    // Lottery balance equals aust_balance - total_user_savings_aust
    let aust_lottery_balance = aust_balance - pool.total_user_savings_aust;

    // Get the pooled lottery_deposit
    let pooled_lottery_deposits = aust_lottery_balance * new_rate;

    // Get the amount to redeem
    let amount_to_redeem = pooled_lottery_deposits
        - pool.total_user_lottery_deposits
        - pool.total_sponsor_lottery_deposits;

    // Divide by the rate to get the number of aust to redeem
    let aust_to_redeem: Uint128 = (amount_to_redeem / new_rate).into();

    // Verify amount to redeem for the lottery
    assert_eq!(
        res.messages,
        vec![SubMsg::new(CosmosMsg::Wasm(WasmMsg::Execute {
            contract_addr: A_UST.to_string(),
            funds: vec![],
            msg: to_binary(&Cw20ExecuteMsg::Send {
                contract: ANCHOR.to_string(),
                amount: aust_to_redeem,
                msg: to_binary(&Cw20HookMsg::RedeemStable {}).unwrap(),
            })
            .unwrap(),
        }))]
    );

    assert_eq!(
        res.attributes,
        vec![
            attr("action", "execute_lottery"),
            attr("redeemed_amount", aust_to_redeem.to_string()),
        ]
    );

    // Advance block_time in time
    if let Duration::Time(time) = HOUR {
        env.block.time = env.block.time.plus_seconds(time);
    }

    // Execute prize
    let _res = execute(deps.as_mut(), env.clone(), info, execute_prize_msg.clone()).unwrap();

    // Directly check next_lottery_time has been set up for next week
    let next_lottery_time = query_state(deps.as_ref(), mock_env(), None)
        .unwrap()
        .next_lottery_time;

    assert_eq!(
        next_lottery_time,
        Expiration::AtTime(Timestamp::from_seconds(FIRST_LOTTO_TIME))
            .add(WEEK)
            .unwrap()
            .add(WEEK)
            .unwrap()
    );

    let state = query_state(deps.as_ref(), mock_env(), None).unwrap();
    println!("state: {:?}", state);

    // Advance three weeks in time
    if let Duration::Time(time) = WEEK {
        env.block.time = env.block.time.plus_seconds(time * 3);
    }

    deps.querier.with_token_balances(&[(
        &A_UST.to_string(),
        &[(
            &MOCK_CONTRACT_ADDR.to_string(),
            &Uint128::from(20_000_000u128),
        )],
    )]);

    // Execute 3rd lottery
    let lottery_msg = ExecuteMsg::ExecuteLottery {};
    let info = mock_info("addr0001", &[]);
    let res = execute(deps.as_mut(), env.clone(), info.clone(), lottery_msg).unwrap();

    // Amount of aust to redeem

    // Get this contracts aust balance
    let aust_balance = query_token_balance(
        deps.as_ref(),
        Addr::unchecked(A_UST),
        Addr::unchecked(MOCK_CONTRACT_ADDR),
    )
    .unwrap();

    let pool = query_pool(deps.as_ref()).unwrap();

    // Lottery balance equals aust_balance - total_user_savings_aust
    let aust_lottery_balance = aust_balance - pool.total_user_savings_aust;

    // Get the pooled lottery_deposit
    let pooled_lottery_deposits = aust_lottery_balance * new_rate;

    // Get the amount to redeem
    let amount_to_redeem = pooled_lottery_deposits
        - pool.total_user_lottery_deposits
        - pool.total_sponsor_lottery_deposits;

    // Divide by the rate to get the number of aust to redeem
    let aust_to_redeem: Uint128 = (amount_to_redeem / new_rate).into();

    // Check the attributes
    assert_eq!(
        res.attributes,
        vec![
            attr("action", "execute_lottery"),
            attr("redeemed_amount", aust_to_redeem.to_string()),
        ]
    );

    // Verify amount to redeem for the lottery
    assert_eq!(
        res.messages,
        vec![SubMsg::new(CosmosMsg::Wasm(WasmMsg::Execute {
            contract_addr: A_UST.to_string(),
            funds: vec![],
            msg: to_binary(&Cw20ExecuteMsg::Send {
                contract: ANCHOR.to_string(),
                amount: aust_to_redeem,
                msg: to_binary(&Cw20HookMsg::RedeemStable {}).unwrap(),
            })
            .unwrap(),
        }))]
    );

    // Advance block_time in time
    if let Duration::Time(time) = HOUR {
        env.block.time = env.block.time.plus_seconds(time);
    }

    // Execute prize
    let _res = execute(deps.as_mut(), env.clone(), info, execute_prize_msg.clone()).unwrap();

    // Directly check next_lottery_time has been set up for three weeks from the last lottery
    // This checks the functionality of ensuring that the next_lottery_time is always
    // set to a time in the future
    let next_lottery_time = query_state(deps.as_ref(), mock_env(), None)
        .unwrap()
        .next_lottery_time;

    assert_eq!(
        next_lottery_time,
        Expiration::AtTime(Timestamp::from_seconds(FIRST_LOTTO_TIME))
            .add(WEEK)
            .unwrap()
            .add(WEEK)
            .unwrap()
            .add(WEEK)
            .unwrap()
            .add(WEEK)
            .unwrap()
            .add(WEEK)
            .unwrap()
    );

    // Advance to the next lottery time
    if let Expiration::AtTime(next_lottery_time_seconds) = next_lottery_time {
        env.block.time = next_lottery_time_seconds;
    };

    // Execute 4th lottery
    // Confirm that you can run the lottery right at the next execution time
    let lottery_msg = ExecuteMsg::ExecuteLottery {};
    let info = mock_info("addr0001", &[]);
    let _res = execute(deps.as_mut(), env.clone(), info.clone(), lottery_msg).unwrap();

    // Advance block_time in time
    if let Duration::Time(time) = HOUR {
        env.block.time = env.block.time.plus_seconds(time);
    }

    // Execute prize
    let _res = execute(deps.as_mut(), env, info, execute_prize_msg).unwrap();

    // Directly check next_lottery_time has been set up one week from the last execution time
    let next_lottery_time = query_state(deps.as_ref(), mock_env(), None)
        .unwrap()
        .next_lottery_time;

    assert_eq!(
        next_lottery_time,
        Expiration::AtTime(Timestamp::from_seconds(FIRST_LOTTO_TIME))
            .add(WEEK)
            .unwrap()
            .add(WEEK)
            .unwrap()
            .add(WEEK)
            .unwrap()
            .add(WEEK)
            .unwrap()
            .add(WEEK)
            .unwrap()
            .add(WEEK)
            .unwrap()
    );
}

#[test]
fn execute_lottery_no_tickets() {
    // Initialize contract
    let mut deps = mock_dependencies(&[]);

    //Add aterra balance
    deps.querier.with_token_balances(&[(
        &A_UST.to_string(),
        &[(&MOCK_CONTRACT_ADDR.to_string(), &Uint128::zero())],
    )]);

    mock_instantiate(&mut deps);
    mock_register_contracts(deps.as_mut());

    let info = mock_info("addr0001", &[]);

    let mut env = mock_env();
    // Advance one week in time
    if let Duration::Time(time) = WEEK {
        env.block.time = env.block.time.plus_seconds(time);
    }

    // Execute Lottery
    let msg = ExecuteMsg::ExecuteLottery {};
    let res = execute(deps.as_mut(), env.clone(), info.clone(), msg);

    println!("res: {:?}", res);
    match res {
        Err(ContractError::InvalidLotteryExecutionTickets {}) => {}
        _ => panic!("DO NOT ENTER HERE"),
    }

    // Advance block_time in time
    if let Duration::Time(time) = HOUR {
        env.block.time = env.block.time.plus_seconds(time);
    }

    let msg = ExecuteMsg::ExecutePrize { limit: None };
    // Run lottery, no winners - should run correctly
    let res = execute(deps.as_mut(), env, info, msg);
    match res {
        Err(ContractError::InvalidLotteryPrizeExecution {}) => {}
        _ => panic!("DO NOT ENTER HERE"),
    }
}

#[test]
fn execute_prize_no_winners() {
    // Initialize contract
    let mut deps = mock_dependencies(&[]);

    mock_instantiate(&mut deps);
    mock_register_contracts(deps.as_mut());

    // Users buys a non-winning ticket
    let msg = ExecuteMsg::Deposit {
        encoded_tickets: vec_string_tickets_to_encoded_tickets(vec![String::from(
            ZERO_MATCH_SEQUENCE,
        )]),
    };
    let info = mock_info(
        "addr0000",
        &[Coin {
            denom: "uusd".to_string(),
            amount: Uint256::from(TICKET_PRICE).into(),
        }],
    );

    let _res = execute(deps.as_mut(), mock_env(), info, msg).unwrap();

    let address_raw = deps.api.addr_validate("addr0000").unwrap();

    // Get the number of minted aust
    let minted_aust = Uint256::from(TICKET_PRICE) / Decimal256::permille(RATE);

    // Get the number of minted aust that will go towards the lottery
    let minted_lottery_aust = minted_aust * Decimal256::percent(SPLIT_FACTOR);

    // Get the number of minted aust that will go towards savings
    let minted_savings_aust = minted_aust - minted_lottery_aust;

    // Get the value of minted aust going towards the lottery
    let minted_lottery_aust_value = minted_lottery_aust * Decimal256::permille(RATE);

    // Check depositor info was updated correctly
    assert_eq!(
        read_depositor_info(deps.as_ref().storage, &address_raw),
        DepositorInfo {
            lottery_deposit: minted_lottery_aust_value,
            savings_aust: minted_savings_aust,
            reward_index: Decimal256::zero(),
            pending_rewards: Decimal256::zero(),
            tickets: vec![String::from(ZERO_MATCH_SEQUENCE)],
            unbonding_info: vec![]
        }
    );

    //Advance time one week
    let mut env = mock_env();
    // Advance one week in time
    if let Duration::Time(time) = WEEK {
        env.block.time = env.block.time.plus_seconds(time);
    }

    //Add aterra balance
    deps.querier.with_token_balances(&[(
        &A_UST.to_string(),
        &[(
            &MOCK_CONTRACT_ADDR.to_string(),
            &Uint128::from(20_000_000u128),
        )],
    )]);

    // Calculate the prize buckets
    let state_prize_buckets = calculate_prize_buckets(deps.as_ref());

    // Execute lottery - should run correctly
    let info = mock_info(MOCK_CONTRACT_ADDR, &[]);
    let msg = ExecuteMsg::ExecuteLottery {};
    let exec_height = env.block.height;
    let _res = execute(deps.as_mut(), env.clone(), info.clone(), msg).unwrap();

    // Check that state equals calculated prize
    let state = query_state(deps.as_ref(), mock_env(), None).unwrap();
    assert_eq!(state.prize_buckets, state_prize_buckets);

    // Advance block_time in time
    if let Duration::Time(time) = HOUR {
        env.block.time = env.block.time.plus_seconds(time);
    }

    let msg = ExecuteMsg::ExecutePrize { limit: None };
    let res = execute(deps.as_mut(), env.clone(), info, msg).unwrap();

    // Check lottery info was updated correctly
    let awarded_prize = Uint256::zero();
    let state = query_state(deps.as_ref(), mock_env(), None).unwrap();

    assert_eq!(
        read_lottery_info(deps.as_ref().storage, 0u64),
        LotteryInfo {
            rand_round: 20170,
            sequence: SIX_MATCH_SEQUENCE.to_string(),
            awarded: true,
            timestamp: exec_height,
            prize_buckets: [Uint256::zero(); NUM_PRIZE_BUCKETS],
            number_winners: [0; NUM_PRIZE_BUCKETS],
            page: "".to_string(),
            glow_prize_buckets: [Uint256::zero(); NUM_PRIZE_BUCKETS],
            block_height: env.block.height,
            total_user_lottery_deposits: minted_lottery_aust_value
        }
    );

    assert_eq!(state.current_lottery, 1u64);
    assert_eq!(state.total_reserve, Uint256::zero());

    // After executing the lottery, the prize buckets remain unchanged because there were no winning tickets
    assert_eq!(state.prize_buckets, state_prize_buckets);

    assert_eq!(res.messages, vec![]);

    assert_eq!(
        res.attributes,
        vec![
            attr("action", "execute_prize"),
            attr("total_awarded_prize", awarded_prize.to_string()),
        ]
    );
}

#[test]
fn execute_prize_one_winner() {
    // Initialize contract
    let mut deps = mock_dependencies(&[]);

    mock_instantiate(&mut deps);
    mock_register_contracts(deps.as_mut());

    // Users buys winning ticket
    let msg = ExecuteMsg::Deposit {
        encoded_tickets: vec_string_tickets_to_encoded_tickets(vec![String::from(
            SIX_MATCH_SEQUENCE,
        )]),
    };
    let info = mock_info(
        "addr0000",
        &[Coin {
            denom: "uusd".to_string(),
            amount: Uint256::from(TICKET_PRICE).into(),
        }],
    );

    let _res = execute(deps.as_mut(), mock_env(), info, msg).unwrap();

    let address_raw = deps.api.addr_validate("addr0000").unwrap();

    // Get the number of minted aust
    let minted_aust = Uint256::from(TICKET_PRICE) / Decimal256::permille(RATE);

    // Get the number of minted aust that will go towards the lottery
    let minted_lottery_aust = minted_aust * Decimal256::percent(SPLIT_FACTOR);

    // Get the number of minted aust that will go towards savings
    let minted_savings_aust = minted_aust - minted_lottery_aust;

    // Get the value of minted aust going towards the lottery
    let minted_lottery_aust_value = minted_lottery_aust * Decimal256::permille(RATE);

    // Check depositor info was updated correctly
    assert_eq!(
        read_depositor_info(deps.as_ref().storage, &address_raw),
        DepositorInfo {
            lottery_deposit: minted_lottery_aust_value,
            savings_aust: minted_savings_aust,
            reward_index: Decimal256::zero(),
            pending_rewards: Decimal256::zero(),
            tickets: vec![String::from(SIX_MATCH_SEQUENCE)],
            unbonding_info: vec![]
        }
    );

    // Run lottery, one winner (5 hits) - should run correctly
    let info = mock_info(MOCK_CONTRACT_ADDR, &[]);

    //Advance time one week
    let mut env = mock_env();

    // Advance one week in time
    if let Duration::Time(time) = WEEK {
        env.block.time = env.block.time.plus_seconds(time);
    }

    //Add aterra balance
    deps.querier.with_token_balances(&[(
        &A_UST.to_string(),
        &[(
            &MOCK_CONTRACT_ADDR.to_string(),
            &Uint128::from(20_000_000u128),
        )],
    )]);

    // Check lottery info was updated correctly
    let state_prize_buckets = calculate_prize_buckets(deps.as_ref());

    // Execute Lottery
    let msg = ExecuteMsg::ExecuteLottery {};
    let exec_height = env.block.height;

    let _res = execute(deps.as_mut(), env.clone(), info.clone(), msg).unwrap();

    // Advance block_time in time
    if let Duration::Time(time) = HOUR {
        env.block.time = env.block.time.plus_seconds(time);
    }
    let msg = ExecuteMsg::ExecutePrize { limit: None };
    let res = execute(deps.as_mut(), env.clone(), info, msg).unwrap();

    let number_winners = [0, 0, 0, 0, 0, 0, 1];
    let lottery_prize_buckets =
        calculate_lottery_prize_buckets(state_prize_buckets, number_winners);

    let glow_prize_buckets = calculate_lottery_prize_buckets(*GLOW_PRIZE_BUCKETS, number_winners);

    assert_eq!(
        read_lottery_info(deps.as_ref().storage, 0u64),
        LotteryInfo {
            rand_round: 20170,
            sequence: SIX_MATCH_SEQUENCE.to_string(),
            awarded: true,
            timestamp: exec_height,
            prize_buckets: lottery_prize_buckets,
            number_winners,
            page: "".to_string(),
            glow_prize_buckets,
            block_height: env.block.height,
            total_user_lottery_deposits: minted_lottery_aust_value
        }
    );

    let prizes = query_prizes(deps.as_ref(), &address_raw, 0u64).unwrap();
    assert_eq!(prizes.matches, number_winners);

    let state = query_state(deps.as_ref(), mock_env(), None).unwrap();

    assert_eq!(state.current_lottery, 1u64);
    assert_eq!(state.total_reserve, Uint256::zero(),);

    let remaining_state_prize_buckets =
        calculate_remaining_state_prize_buckets(state_prize_buckets, number_winners);

    // From the initialization of the contract
    assert_eq!(state.prize_buckets, remaining_state_prize_buckets);

    assert_eq!(res.messages, vec![]);

    assert_eq!(
        res.attributes,
        vec![
            attr("action", "execute_prize"),
            attr(
                "total_awarded_prize",
                state_prize_buckets[NUM_PRIZE_BUCKETS - 1].to_string()
            ),
        ]
    );
}

#[test]
fn execute_prize_winners_diff_ranks() {
    // Initialize contract
    let mut deps = mock_dependencies(&[]);

    mock_instantiate(&mut deps);
    mock_register_contracts(deps.as_mut());

    // Users buys winning ticket - 5 hits
    let msg = ExecuteMsg::Deposit {
        encoded_tickets: vec_string_tickets_to_encoded_tickets(vec![String::from(
            SIX_MATCH_SEQUENCE,
        )]),
    };
    let info = mock_info(
        "addr0000",
        &[Coin {
            denom: "uusd".to_string(),
            amount: Uint256::from(TICKET_PRICE).into(),
        }],
    );

    let _res = execute(deps.as_mut(), mock_env(), info, msg).unwrap();

    let address_raw_0 = deps.api.addr_validate("addr0000").unwrap();

    // Get the number of minted aust
    let minted_aust = Uint256::from(TICKET_PRICE) / Decimal256::permille(RATE);

    // Get the number of minted aust that will go towards the lottery
    let minted_lottery_aust = minted_aust * Decimal256::percent(SPLIT_FACTOR);

    // Get the number of minted aust that will go towards savings
    let minted_savings_aust = minted_aust - minted_lottery_aust;

    // Get the value of minted aust going towards the lottery
    let minted_lottery_aust_value = minted_lottery_aust * Decimal256::permille(RATE);

    // Check depositor info was updated correctly
    assert_eq!(
        read_depositor_info(deps.as_ref().storage, &address_raw_0),
        DepositorInfo {
            lottery_deposit: minted_lottery_aust_value,
            savings_aust: minted_savings_aust,
            reward_index: Decimal256::zero(),
            pending_rewards: Decimal256::zero(),
            tickets: vec![String::from(SIX_MATCH_SEQUENCE)],
            unbonding_info: vec![]
        }
    );

    // Users buys winning ticket - 2 hits
    let msg = ExecuteMsg::Deposit {
        encoded_tickets: vec_string_tickets_to_encoded_tickets(vec![String::from(
            TWO_MATCH_SEQUENCE,
        )]),
    };
    let info = mock_info(
        "addr0001",
        &[Coin {
            denom: "uusd".to_string(),
            amount: Uint256::from(TICKET_PRICE).into(),
        }],
    );

    let _res = execute(deps.as_mut(), mock_env(), info, msg).unwrap();

    let address_raw_1 = deps.api.addr_validate("addr0001").unwrap();

    // Check depositor info was updated correctly
    assert_eq!(
        read_depositor_info(deps.as_ref().storage, &address_raw_1),
        DepositorInfo {
            lottery_deposit: minted_lottery_aust_value,
            savings_aust: minted_savings_aust,
            reward_index: Decimal256::zero(),
            pending_rewards: Decimal256::zero(),
            tickets: vec![String::from(TWO_MATCH_SEQUENCE)],
            unbonding_info: vec![]
        }
    );

    // Run lottery, one winner (6 hits), one winner (2 hits) - should run correctly
    let info = mock_info(MOCK_CONTRACT_ADDR, &[]);
    //Advance time one week
    let mut env = mock_env();
    // Advance one week in time
    if let Duration::Time(time) = WEEK {
        env.block.time = env.block.time.plus_seconds(time);
    }

    //Add aterra balance
    deps.querier.with_token_balances(&[(
        &A_UST.to_string(),
        &[(
            &MOCK_CONTRACT_ADDR.to_string(),
            &Uint128::from(30_000_000u128),
        )],
    )]);

    // Get the prize buckets
    let state_prize_buckets = calculate_prize_buckets(deps.as_ref());

    // Execute Lottery
    let msg = ExecuteMsg::ExecuteLottery {};
    let exec_height = env.block.height;

    let _res = execute(deps.as_mut(), env.clone(), info.clone(), msg).unwrap();

    // Advance block_time in time
    if let Duration::Time(time) = HOUR {
        env.block.time = env.block.time.plus_seconds(time);
    }

    let msg = ExecuteMsg::ExecutePrize { limit: None };
    let res = execute(deps.as_mut(), env.clone(), info, msg).unwrap();

    let number_winners = [0, 0, 1, 0, 0, 0, 1];
    let lottery_prize_buckets =
        calculate_lottery_prize_buckets(state_prize_buckets, number_winners);
    let glow_prize_buckets = calculate_lottery_prize_buckets(*GLOW_PRIZE_BUCKETS, number_winners);

    // calculate the value of each deposit accounting for rounding errors
    let each_lottery_deposit_amount = (Uint256::from(TICKET_PRICE) / Decimal256::permille(RATE)
        * Decimal256::percent(SPLIT_FACTOR))
        * Decimal256::permille(RATE);

    // calculate the total minted_aust_value
    let total_lottery_deposit_amount = Uint256::from(2u128) * each_lottery_deposit_amount;

    assert_eq!(
        read_lottery_info(deps.as_ref().storage, 0u64),
        LotteryInfo {
            rand_round: 20170,
            sequence: SIX_MATCH_SEQUENCE.to_string(),
            awarded: true,
            timestamp: exec_height,
            prize_buckets: lottery_prize_buckets,
            number_winners,
            page: "".to_string(),
            glow_prize_buckets,
            block_height: env.block.height,
            total_user_lottery_deposits: total_lottery_deposit_amount
        }
    );

    let prizes = query_prizes(deps.as_ref(), &address_raw_0, 0u64).unwrap();
    assert_eq!(prizes.matches, [0, 0, 0, 0, 0, 0, 1]);

    let prizes = query_prizes(deps.as_ref(), &address_raw_1, 0u64).unwrap();
    assert_eq!(prizes.matches, [0, 0, 1, 0, 0, 0, 0]);

    let state = query_state(deps.as_ref(), mock_env(), None).unwrap();

    assert_eq!(state.current_lottery, 1u64);

    let remaining_state_prize_buckets =
        calculate_remaining_state_prize_buckets(state_prize_buckets, number_winners);

    // From the initialization of the contract
    assert_eq!(state.prize_buckets, remaining_state_prize_buckets);

    assert_eq!(res.messages, vec![]);

    assert_eq!(
        res.attributes,
        vec![
            attr("action", "execute_prize"),
            attr(
                "total_awarded_prize",
                lottery_prize_buckets
                    .iter()
                    .fold(Uint256::zero(), |sum, val| sum + *val)
                    .to_string()
            ),
        ]
    );
}

#[test]
fn execute_prize_winners_same_rank() {
    // Initialize contract
    let mut deps = mock_dependencies(&[]);

    mock_instantiate(&mut deps);
    mock_register_contracts(deps.as_mut());

    // Users buys winning ticket - 4 hits
    let msg = ExecuteMsg::Deposit {
        encoded_tickets: vec_string_tickets_to_encoded_tickets(vec![String::from(
            FOUR_MATCH_SEQUENCE,
        )]),
    };
    let info = mock_info(
        "addr0000",
        &[Coin {
            denom: DENOM.to_string(),
            amount: Uint256::from(TICKET_PRICE).into(),
        }],
    );

    let _res = execute(deps.as_mut(), mock_env(), info, msg).unwrap();

    let address_raw_0 = deps.api.addr_validate("addr0000").unwrap();

    // Get the number of minted aust
    let minted_aust = Uint256::from(TICKET_PRICE) / Decimal256::permille(RATE);

    // Get the number of minted aust that will go towards the lottery
    let minted_lottery_aust = minted_aust * Decimal256::percent(SPLIT_FACTOR);

    // Get the number of minted aust that will go towards savings
    let minted_savings_aust = minted_aust - minted_lottery_aust;

    // Get the value of minted aust going towards the lottery
    let minted_lottery_aust_value = minted_lottery_aust * Decimal256::permille(RATE);

    // Check depositor info was updated correctly
    assert_eq!(
        read_depositor_info(deps.as_ref().storage, &address_raw_0),
        DepositorInfo {
            lottery_deposit: minted_lottery_aust_value,
            savings_aust: minted_savings_aust,
            reward_index: Decimal256::zero(),
            pending_rewards: Decimal256::zero(),
            tickets: vec![String::from(FOUR_MATCH_SEQUENCE)],
            unbonding_info: vec![]
        }
    );

    // Users buys winning ticket - 4 hits
    let msg = ExecuteMsg::Deposit {
        encoded_tickets: vec_string_tickets_to_encoded_tickets(vec![String::from(
            FOUR_MATCH_SEQUENCE,
        )]),
    };
    let info = mock_info(
        "addr0001",
        &[Coin {
            denom: "uusd".to_string(),
            amount: Uint256::from(TICKET_PRICE).into(),
        }],
    );

    let _res = execute(deps.as_mut(), mock_env(), info, msg).unwrap();

    let address_raw_1 = deps.api.addr_validate("addr0001").unwrap();

    // Check depositor info was updated correctly
    assert_eq!(
        read_depositor_info(deps.as_ref().storage, &address_raw_1),
        DepositorInfo {
            lottery_deposit: minted_lottery_aust_value,
            savings_aust: minted_savings_aust,
            reward_index: Decimal256::zero(),
            pending_rewards: Decimal256::zero(),
            tickets: vec![String::from(FOUR_MATCH_SEQUENCE)],
            unbonding_info: vec![]
        }
    );

    // Run lottery, 2 winners (4 hits) - should run correctly
    let info = mock_info(MOCK_CONTRACT_ADDR, &[]);

    let mut env = mock_env();
    // Advance one week in time
    if let Duration::Time(time) = WEEK {
        env.block.time = env.block.time.plus_seconds(time);
    }

    //Add aterra balance
    deps.querier.with_token_balances(&[(
        &A_UST.to_string(),
        &[(
            &MOCK_CONTRACT_ADDR.to_string(),
            &Uint128::from(30_000_000u128),
        )],
    )]);

    let state_prize_buckets = calculate_prize_buckets(deps.as_ref());

    // Execute Lottery
    let msg = ExecuteMsg::ExecuteLottery {};
    let exec_height = env.block.height;

    let _res = execute(deps.as_mut(), env.clone(), info.clone(), msg).unwrap();

    // Check that state equals calculated prize
    let state = query_state(deps.as_ref(), mock_env(), None).unwrap();
    assert_eq!(state.prize_buckets, state_prize_buckets);

    // Advance block_time in time
    if let Duration::Time(time) = HOUR {
        env.block.time = env.block.time.plus_seconds(time);
    }

    let msg = ExecuteMsg::ExecutePrize { limit: None };
    let res = execute(deps.as_mut(), env.clone(), info, msg).unwrap();

    let number_winners = [0, 0, 0, 0, 2, 0, 0];
    let lottery_prize_buckets =
        calculate_lottery_prize_buckets(state_prize_buckets, number_winners);

    let glow_prize_buckets = calculate_lottery_prize_buckets(*GLOW_PRIZE_BUCKETS, number_winners);

    // calculate the value of each deposit accounting for rounding errors
    let each_lottery_deposit_amount = (Uint256::from(TICKET_PRICE) / Decimal256::permille(RATE)
        * Decimal256::percent(SPLIT_FACTOR))
        * Decimal256::permille(RATE);

    // calculate the total minted_aust_value
    let total_lottery_deposit_amount = Uint256::from(2u128) * each_lottery_deposit_amount;

    assert_eq!(
        read_lottery_info(deps.as_ref().storage, 0u64),
        LotteryInfo {
            rand_round: 20170,
            sequence: SIX_MATCH_SEQUENCE.to_string(),
            awarded: true,
            timestamp: exec_height,
            prize_buckets: lottery_prize_buckets,
            number_winners,
            page: "".to_string(),
            glow_prize_buckets,
            block_height: env.block.height,
            total_user_lottery_deposits: total_lottery_deposit_amount
        }
    );

    let state = query_state(deps.as_ref(), mock_env(), None).unwrap();
    assert_eq!(state.current_lottery, 1u64);
    assert_eq!(state.total_reserve, Uint256::zero(),);

    let remaining_state_prize_buckets =
        calculate_remaining_state_prize_buckets(state_prize_buckets, number_winners);

    // Check award_available
    assert_eq!(state.prize_buckets, remaining_state_prize_buckets);

    assert_eq!(res.messages, vec![]);

    assert_eq!(
        res.attributes,
        vec![
            attr("action", "execute_prize"),
            attr(
                "total_awarded_prize",
                lottery_prize_buckets
                    .iter()
                    .fold(Uint256::zero(), |sum, val| sum + *val)
                    .to_string()
            ),
        ]
    );
}

#[test]
fn execute_prize_one_winner_multiple_ranks() {
    // Initialize contract
    let mut deps = mock_dependencies(&[]);

    mock_instantiate(&mut deps);
    mock_register_contracts(deps.as_mut());

    // Users buys winning ticket - 6 hits
    let msg = ExecuteMsg::Deposit {
        encoded_tickets: vec_string_tickets_to_encoded_tickets(vec![String::from(
            SIX_MATCH_SEQUENCE,
        )]),
    };
    let info = mock_info(
        "addr0000",
        &[Coin {
            denom: DENOM.to_string(),
            amount: Uint256::from(TICKET_PRICE).into(),
        }],
    );

    let _res = execute(deps.as_mut(), mock_env(), info.clone(), msg).unwrap();

    let msg = ExecuteMsg::Deposit {
        encoded_tickets: vec_string_tickets_to_encoded_tickets(vec![String::from(
            ONE_MATCH_SEQUENCE,
        )]),
    };
    let _res = execute(deps.as_mut(), mock_env(), info.clone(), msg).unwrap();

    let msg = ExecuteMsg::Deposit {
        encoded_tickets: vec_string_tickets_to_encoded_tickets(vec![String::from(
            FOUR_MATCH_SEQUENCE,
        )]),
    };
    let _res = execute(deps.as_mut(), mock_env(), info.clone(), msg).unwrap();

    let msg = ExecuteMsg::Deposit {
        encoded_tickets: vec_string_tickets_to_encoded_tickets(vec![String::from(
            FOUR_MATCH_SEQUENCE_2,
        )]),
    };
    let _res = execute(deps.as_mut(), mock_env(), info.clone(), msg).unwrap();

    let msg = ExecuteMsg::Deposit {
        encoded_tickets: vec_string_tickets_to_encoded_tickets(vec![String::from(
            FOUR_MATCH_SEQUENCE_3,
        )]),
    };
    let _res = execute(deps.as_mut(), mock_env(), info, msg).unwrap();

    let address_raw = deps.api.addr_validate("addr0000").unwrap();

    // calculate the value of each deposit accounting for rounding errors
    let each_lottery_deposit_amount = (Uint256::from(TICKET_PRICE) / Decimal256::permille(RATE)
        * Decimal256::percent(SPLIT_FACTOR))
        * Decimal256::permille(RATE);

    let each_savings_aust_amount = (Uint256::from(TICKET_PRICE) / Decimal256::permille(RATE))
        - Decimal256::percent(SPLIT_FACTOR)
            * (Uint256::from(TICKET_PRICE) / Decimal256::permille(RATE));

    // calculate the total minted_aust_value
    let total_lottery_deposit_amount = Uint256::from(5u128) * each_lottery_deposit_amount;

    // Check depositor info was updated correctly
    assert_eq!(
        read_depositor_info(deps.as_ref().storage, &address_raw),
        DepositorInfo {
            lottery_deposit: total_lottery_deposit_amount,
            savings_aust: Uint256::from(5u128) * (each_savings_aust_amount),
            reward_index: Decimal256::zero(),
            pending_rewards: Decimal256::zero(),
            tickets: vec![
                String::from(SIX_MATCH_SEQUENCE),
                String::from(ONE_MATCH_SEQUENCE),
                String::from(FOUR_MATCH_SEQUENCE),
                String::from(FOUR_MATCH_SEQUENCE_2),
                String::from(FOUR_MATCH_SEQUENCE_3),
            ],
            unbonding_info: vec![]
        }
    );

    let mut env = mock_env();
    // Advance one week in time
    if let Duration::Time(time) = WEEK {
        env.block.time = env.block.time.plus_seconds(time);
    }

    //Add aterra balance
    deps.querier.with_token_balances(&[(
        &A_UST.to_string(),
        &[(
            &MOCK_CONTRACT_ADDR.to_string(),
            &Uint128::from(55_000_000u128),
        )],
    )]);

    let info = mock_info(MOCK_CONTRACT_ADDR, &[]);

    // Get state prize buckets
    let state_prize_buckets = calculate_prize_buckets(deps.as_ref());

    // Execute Lottery
    let msg = ExecuteMsg::ExecuteLottery {};
    let exec_height = env.block.height;
    let _res = execute(deps.as_mut(), env.clone(), info.clone(), msg).unwrap();

    // Check that state equals calculated prize
    let state = query_state(deps.as_ref(), mock_env(), None).unwrap();
    assert_eq!(state.prize_buckets, state_prize_buckets);

    // Advance block_time in time
    if let Duration::Time(time) = HOUR {
        env.block.time = env.block.time.plus_seconds(time);
    }

    let msg = ExecuteMsg::ExecutePrize { limit: None };
    let res = execute(deps.as_mut(), env.clone(), info, msg).unwrap();

    let number_winners = [0, 0, 0, 0, 3, 0, 1];
    let lottery_prize_buckets =
        calculate_lottery_prize_buckets(state_prize_buckets, number_winners);

    let glow_prize_buckets = calculate_lottery_prize_buckets(*GLOW_PRIZE_BUCKETS, number_winners);

    println!(
        "lottery_info: {:x?}",
        read_lottery_info(deps.as_ref().storage, 0u64)
    );

    assert_eq!(
        read_lottery_info(deps.as_ref().storage, 0u64),
        LotteryInfo {
            rand_round: 20170,
            sequence: SIX_MATCH_SEQUENCE.to_string(),
            awarded: true,
            timestamp: exec_height,
            prize_buckets: lottery_prize_buckets,
            number_winners,
            page: "".to_string(),
            glow_prize_buckets,
            block_height: env.block.height,
            total_user_lottery_deposits: total_lottery_deposit_amount
        }
    );

    let prizes = query_prizes(deps.as_ref(), &address_raw, 0u64).unwrap();
    assert_eq!(prizes.matches, number_winners);

    let state = query_state(deps.as_ref(), mock_env(), None).unwrap();
    assert_eq!(state.current_lottery, 1u64);
    assert_eq!(state.total_reserve, Uint256::zero());

    let remaining_state_prize_buckets =
        calculate_remaining_state_prize_buckets(state_prize_buckets, number_winners);

    // From the initialization of the contract
    assert_eq!(state.prize_buckets, remaining_state_prize_buckets);

    assert_eq!(res.messages, vec![]);

    assert_eq!(
        res.attributes,
        vec![
            attr("action", "execute_prize"),
            attr(
                "total_awarded_prize",
                lottery_prize_buckets
                    .iter()
                    .fold(Uint256::zero(), |sum, val| sum + *val)
                    .to_string()
            ),
        ]
    );
}

#[test]
fn execute_prize_multiple_winners_one_ticket() {
    // Initialize contract
    let mut deps = mock_dependencies(&[]);

    mock_instantiate(&mut deps);
    mock_register_contracts(deps.as_mut());

    let msg = ExecuteMsg::Deposit {
        encoded_tickets: vec_string_tickets_to_encoded_tickets(vec![String::from(
            SIX_MATCH_SEQUENCE,
        )]),
    };

    // User 0 buys winning ticket - 5 hits
    let info = mock_info(
        "addr0000",
        &[Coin {
            denom: DENOM.to_string(),
            amount: Uint256::from(TICKET_PRICE).into(),
        }],
    );

    let _res = execute(deps.as_mut(), mock_env(), info, msg.clone()).unwrap();

    // User 1 buys winning ticket - 5 hits
    let info = mock_info(
        "addr1111",
        &[Coin {
            denom: DENOM.to_string(),
            amount: Uint256::from(TICKET_PRICE).into(),
        }],
    );

    let _res = execute(deps.as_mut(), mock_env(), info, msg.clone()).unwrap();

    // User 2 buys winning ticket - 5 hits
    let info = mock_info(
        "addr2222",
        &[Coin {
            denom: DENOM.to_string(),
            amount: Uint256::from(TICKET_PRICE).into(),
        }],
    );

    let _res = execute(deps.as_mut(), mock_env(), info, msg).unwrap();

    // calculate the value of each deposit accounting for rounding errors
    let each_lottery_deposit_amount = (Uint256::from(TICKET_PRICE) / Decimal256::permille(RATE)
        * Decimal256::percent(SPLIT_FACTOR))
        * Decimal256::permille(RATE);

    // calculate the total minted_aust_value
    let total_lottery_deposit_amount = Uint256::from(3u128) * each_lottery_deposit_amount;

    let address_0 = deps.api.addr_validate("addr0000").unwrap();
    let address_1 = deps.api.addr_validate("addr1111").unwrap();
    let address_2 = deps.api.addr_validate("addr2222").unwrap();

    let ticket = query_ticket_info(deps.as_ref(), String::from(SIX_MATCH_SEQUENCE)).unwrap();

    assert_eq!(
        ticket.holders,
        vec![address_0.clone(), address_1, address_2]
    );

    let mut env = mock_env();
    // Advance one week in time
    if let Duration::Time(time) = WEEK {
        env.block.time = env.block.time.plus_seconds(time);
    }

    //Add aterra balance
    deps.querier.with_token_balances(&[(
        &A_UST.to_string(),
        &[(
            &MOCK_CONTRACT_ADDR.to_string(),
            &Uint128::from(31_000_000u128),
        )],
    )]);

    let info = mock_info(MOCK_CONTRACT_ADDR, &[]);

    // Get state prize buckets
    let state_prize_buckets = calculate_prize_buckets(deps.as_ref());

    // Execute Lottery
    let msg = ExecuteMsg::ExecuteLottery {};
    let exec_height = env.block.height;
    let _res = execute(deps.as_mut(), env.clone(), info.clone(), msg).unwrap();

    // Check that state equals calculated prize
    let state = query_state(deps.as_ref(), mock_env(), None).unwrap();
    assert_eq!(state.prize_buckets, state_prize_buckets);

    // Advance block_time in time
    if let Duration::Time(time) = HOUR {
        env.block.time = env.block.time.plus_seconds(time);
    }

    let msg = ExecuteMsg::ExecutePrize { limit: None };
    let res = execute(deps.as_mut(), env.clone(), info, msg).unwrap();

    let number_winners = [0, 0, 0, 0, 0, 0, 3];
    let lottery_prize_buckets =
        calculate_lottery_prize_buckets(state_prize_buckets, number_winners);
    let glow_prize_buckets = calculate_lottery_prize_buckets(*GLOW_PRIZE_BUCKETS, number_winners);

    assert_eq!(
        read_lottery_info(deps.as_ref().storage, 0u64),
        LotteryInfo {
            rand_round: 20170,
            sequence: SIX_MATCH_SEQUENCE.to_string(),
            awarded: true,
            timestamp: exec_height,
            prize_buckets: lottery_prize_buckets,
            number_winners,
            page: "".to_string(),
            glow_prize_buckets,
            block_height: env.block.height,
            total_user_lottery_deposits: total_lottery_deposit_amount
        }
    );

    let prizes = query_prizes(deps.as_ref(), &address_0, 0u64).unwrap();
    assert_eq!(prizes.matches, [0, 0, 0, 0, 0, 0, 1]);

    let state = query_state(deps.as_ref(), mock_env(), None).unwrap();
    assert_eq!(state.current_lottery, 1u64);
    assert_eq!(state.total_reserve, Uint256::zero());

    let remaining_state_prize_buckets =
        calculate_remaining_state_prize_buckets(state_prize_buckets, number_winners);

    // From the initialization of the contract
    assert_eq!(state.prize_buckets, remaining_state_prize_buckets);

    assert_eq!(res.messages, vec![]);

    assert_eq!(
        res.attributes,
        vec![
            attr("action", "execute_prize"),
            attr(
                "total_awarded_prize",
                lottery_prize_buckets
                    .iter()
                    .fold(Uint256::zero(), |sum, val| sum + *val)
                    .to_string()
            ),
        ]
    );
}

#[test]
fn execute_prize_pagination() {
    // Initialize contract
    let mut deps = mock_dependencies(&[]);

    mock_instantiate(&mut deps);
    mock_register_contracts(deps.as_mut());

    let addresses_count = 480u64;
    let addresses_range = 0..addresses_count;
    let addresses = addresses_range
        .map(|c| format!("addr{:0>4}", c))
        .collect::<Vec<String>>();

    for (index, address) in addresses.iter().enumerate() {
        // Users buys winning ticket
        let msg = ExecuteMsg::Deposit {
            encoded_tickets: vec_string_tickets_to_encoded_tickets(vec![format!(
                "be{:0length$}",
                100 + index,
                length = TICKET_LENGTH - 2
            )]),
        };
        let info = mock_info(
            address.as_str(),
            &[Coin {
                denom: "uusd".to_string(),
                amount: Uint256::from(TICKET_PRICE).into(),
            }],
        );

        let _res = execute(deps.as_mut(), mock_env(), info, msg).unwrap();
    }

    // Run lottery - should run correctly
    let info = mock_info(MOCK_CONTRACT_ADDR, &[]);

    let mut env = mock_env();
    // Advance one week in time
    if let Duration::Time(time) = WEEK {
        env.block.time = env.block.time.plus_seconds(time);
    }

    //Add aterra balance
    deps.querier.with_token_balances(&[(
        &A_UST.to_string(),
        &[(
            &MOCK_CONTRACT_ADDR.to_string(),
            &Uint128::from(16_000_000_000u128),
        )],
    )]);

    // Execute Lottery
    let msg = ExecuteMsg::ExecuteLottery {};
    let _res = execute(deps.as_mut(), env.clone(), info.clone(), msg).unwrap();

    // Advance block_time in time
    if let Duration::Time(time) = HOUR {
        env.block.time = env.block.time.plus_seconds(time);
    }

    let msg = ExecuteMsg::ExecutePrize {
        limit: Some(100u32),
    };
    let _res = execute(deps.as_mut(), env.clone(), info.clone(), msg.clone()).unwrap();

    // Check lottery info was updated correctly

    let lottery_info = read_lottery_info(deps.as_ref().storage, 0u64);

    // println!("lottery_info: {:x?}", lottery_info);
    assert!(!lottery_info.awarded);

    // Second pagination round
    let _res = execute(deps.as_mut(), env.clone(), info.clone(), msg.clone()).unwrap();

    // Check lottery info was updated correctly

    // let lottery_info = read_lottery_info(deps.as_ref().storage, 0u64);

    // println!("lottery_info: {:x?}", lottery_info);
    // Third pagination round
    let _res = execute(deps.as_mut(), env.clone(), info.clone(), msg.clone()).unwrap();

    // Check lottery info was updated correctly
    // let lottery_info = read_lottery_info(deps.as_ref().storage, 0u64);
    // println!("lottery_info: {:x?}", lottery_info);

    // Fourth pagination round
    let _res = execute(deps.as_mut(), env.clone(), info.clone(), msg.clone()).unwrap();

    // Check lottery info was updated correctly

    // let lottery_info = read_lottery_info(deps.as_ref().storage, 0u64);
    // println!("lottery_info: {:x?}", lottery_info);

    // Fifth pagination round
    let _res = execute(deps.as_mut(), env, info, msg).unwrap();

    // Check lottery info was updated correctly

    let lottery_info = read_lottery_info(deps.as_ref().storage, 0u64);

    // println!("lottery_info: {:x?}", lottery_info);

    assert!(lottery_info.awarded);
}

#[test]
fn test_premature_emissions() {
    // Initialize contract
    let mut deps = mock_dependencies(&[]);

    let mut env = mock_env();

    mock_instantiate(&mut deps);
    // don't mock_register_contracts

    let info = mock_info("addr0000", &[]);

    // Try running epoch_operations, it should because contracts aren't registered

    if let Duration::Time(time) = WEEK {
        env.block.time = env.block.time.plus_seconds(time);
    }
    let msg = ExecuteMsg::ExecuteEpochOps {};
    let res = execute(deps.as_mut(), env.clone(), info.clone(), msg);
    match res {
        Err(ContractError::NotRegistered {}) => {}
        _ => panic!("DO NOT ENTER HERE"),
    }

    // Contracts not registered, so claiming rewards is an error
    let msg = ExecuteMsg::ClaimRewards {};
    let res = execute(deps.as_mut(), env.clone(), info, msg);

    match res {
        Err(ContractError::NotRegistered {}) => {}
        _ => panic!("DO NOT ENTER HERE"),
    }

    // Deposit of 20_000_000 uusd
    let msg = ExecuteMsg::Deposit {
        encoded_tickets: vec_string_tickets_to_encoded_tickets(vec![
            String::from(ZERO_MATCH_SEQUENCE),
            String::from(ONE_MATCH_SEQUENCE),
        ]),
    };
    let info = mock_info(
        "addr0000",
        &[Coin {
            denom: "uusd".to_string(),
            amount: Uint256::from(2 * TICKET_PRICE).into(),
        }],
    );

    let _res = execute(deps.as_mut(), env.clone(), info.clone(), msg);

    // Get the number of minted aust
    let minted_aust = Uint256::from(2 * TICKET_PRICE) / Decimal256::permille(RATE);

    // Get the number of minted aust that will go towards savings
    let _minted_savings_aust = minted_aust - minted_aust * Decimal256::percent(SPLIT_FACTOR);

    // Get the number of minted aust that will go towards the lottery
    let minted_lottery_aust = minted_aust * Decimal256::percent(SPLIT_FACTOR);

    // Get the value of minted aust going towards the lottery
    let minted_lottery_aust_value = minted_lottery_aust * Decimal256::permille(RATE);

    deps.querier.with_token_balances(&[(
        &A_UST.to_string(),
        &[(&MOCK_CONTRACT_ADDR.to_string(), &minted_aust.into())],
    )]);

    // After 100 blocks
    env.block.height += 100;

    // Assert that the global_reward_index is still 0
    let state = query_state(deps.as_ref(), env.clone(), Some(env.block.height)).unwrap();
    assert_eq!(Decimal256::zero(), state.global_reward_index);

    // Register contracts
    mock_register_contracts(deps.as_mut());

    // Execute epoch ops

    let msg = ExecuteMsg::ExecuteEpochOps {};
    let _res = execute(deps.as_mut(), env.clone(), info, msg).unwrap();

    let state = query_state(deps.as_ref(), env.clone(), None).unwrap();
    assert_eq!(state.last_reward_updated, env.block.height);

    let state = query_state(deps.as_ref(), env.clone(), Some(env.block.height)).unwrap();
    assert_eq!(Decimal256::zero(), state.global_reward_index);

    // Increase glow emission rate
    let mut state = STATE.load(deps.as_mut().storage).unwrap();
    state.glow_emission_rate = Decimal256::one();
    STATE.save(deps.as_mut().storage, &state).unwrap();

    // User has deposits but zero blocks have passed, so no rewards accrued
    let info = mock_info("addr0000", &[]);
    let msg = ExecuteMsg::ClaimRewards {};
    let res = execute(deps.as_mut(), env.clone(), info.clone(), msg.clone()).unwrap();
    assert_eq!(res.messages.len(), 0);

    // After 100 blocks from this point, the user earns some emissions
    env.block.height += 100;
    let res = execute(deps.as_mut(), env.clone(), info, msg).unwrap();

    assert_eq!(
        res.messages,
        vec![SubMsg::new(CosmosMsg::Wasm(WasmMsg::Execute {
            contract_addr: DISTRIBUTOR_ADDR.to_string(),
            funds: vec![],
            msg: to_binary(&FaucetExecuteMsg::Spend {
                recipient: "addr0000".to_string(),
                amount: (Decimal256::from_str("100").unwrap()
                    / Decimal256::from_uint256(minted_lottery_aust_value)
                    * Decimal256::from_uint256(minted_lottery_aust_value)
                    * Uint256::one())
                .into(),
            })
            .unwrap(),
        }))]
    );

    let res: DepositorInfoResponse = from_binary(
        &query(
            deps.as_ref(),
            env,
            QueryMsg::DepositorInfo {
                address: "addr0000".to_string(),
            },
        )
        .unwrap(),
    )
    .unwrap();
    assert_eq!(res.pending_rewards, Decimal256::zero());
    assert_eq!(
        res.reward_index,
        (Decimal256::from_str("100").unwrap()
            / Decimal256::from_uint256(minted_lottery_aust_value))
    );
}

#[test]
fn claim_rewards_one_depositor() {
    // Initialize contract
    let mut deps = mock_dependencies(&[]);

    mock_instantiate(&mut deps);
    mock_register_contracts(deps.as_mut());

    let info = mock_info("addr0000", &[]);

    /*
    STATE.update(deps.as_mut().storage,  |mut state| {
        state.glow_emission_rate = Decimal256::one();
        Ok(state.unwrap())
    }).unwrap();
     */
    let mut state = STATE.load(deps.as_mut().storage).unwrap();
    state.glow_emission_rate = Decimal256::one();
    STATE.save(deps.as_mut().storage, &state).unwrap();

    // User has no deposits, so no claimable rewards and empty msg returned
    let msg = ExecuteMsg::ClaimRewards {};
    let res = execute(deps.as_mut(), mock_env(), info, msg).unwrap();
    assert_eq!(res.messages.len(), 0);

    // Deposit of 20_000_000 uusd
    let msg = ExecuteMsg::Deposit {
        encoded_tickets: vec_string_tickets_to_encoded_tickets(vec![
            String::from(ZERO_MATCH_SEQUENCE),
            String::from(ONE_MATCH_SEQUENCE),
        ]),
    };
    let info = mock_info(
        "addr0000",
        &[Coin {
            denom: "uusd".to_string(),
            amount: Uint256::from(2 * TICKET_PRICE).into(),
        }],
    );

    let mut env = mock_env();

    let _res = execute(deps.as_mut(), env.clone(), info, msg);

    // User has deposits but zero blocks have passed, so no rewards accrued
    let info = mock_info("addr0000", &[]);
    let msg = ExecuteMsg::ClaimRewards {};
    let res = execute(deps.as_mut(), env.clone(), info.clone(), msg.clone()).unwrap();
    assert_eq!(res.messages.len(), 0);

    // After 100 blocks
    env.block.height += 100;
    let res = execute(deps.as_mut(), env, info, msg).unwrap();

    // Get the number of minted aust
    let minted_aust = Uint256::from(2 * TICKET_PRICE) / Decimal256::permille(RATE);

    // Get the number of minted aust that will go towards savings
    let _minted_savings_aust = minted_aust - minted_aust * Decimal256::percent(SPLIT_FACTOR);

    // Get the number of minted aust that will go towards the lottery
    let minted_lottery_aust = minted_aust * Decimal256::percent(SPLIT_FACTOR);

    // Get the value of minted aust going towards the lottery
    let minted_lottery_aust_value = minted_lottery_aust * Decimal256::permille(RATE);

    assert_eq!(
        res.messages,
        vec![SubMsg::new(CosmosMsg::Wasm(WasmMsg::Execute {
            contract_addr: DISTRIBUTOR_ADDR.to_string(),
            funds: vec![],
            msg: to_binary(&FaucetExecuteMsg::Spend {
                recipient: "addr0000".to_string(),
                amount: (Decimal256::from_str("100").unwrap()
                    / Decimal256::from_uint256(minted_lottery_aust_value)
                    * Decimal256::from_uint256(minted_lottery_aust_value)
                    * Uint256::one())
                .into(),
            })
            .unwrap(),
        }))]
    );

    let res: DepositorInfoResponse = from_binary(
        &query(
            deps.as_ref(),
            mock_env(),
            QueryMsg::DepositorInfo {
                address: "addr0000".to_string(),
            },
        )
        .unwrap(),
    )
    .unwrap();
    assert_eq!(res.pending_rewards, Decimal256::zero());
    assert_eq!(
        res.reward_index,
        (Decimal256::from_str("100").unwrap()
            / Decimal256::from_uint256(minted_lottery_aust_value))
    );
}

#[test]
fn claim_rewards_multiple_depositors() {
    // Initialize contract
    let mut deps = mock_dependencies(&[]);

    mock_instantiate(&mut deps);
    mock_register_contracts(deps.as_mut());

    let mut state = STATE.load(deps.as_mut().storage).unwrap();
    state.glow_emission_rate = Decimal256::one();
    STATE.save(deps.as_mut().storage, &state).unwrap();

    //TODO: should query glow emission rate instead of hard-code
    /*
    STATE.update(deps.as_mut().storage,  |mut state| {
        state.glow_emission_rate = Decimal256::one();
        Ok(state)
    }).unwrap();
     */

    // USER 0 Deposits 20_000_000 uusd
    let msg = ExecuteMsg::Deposit {
        encoded_tickets: vec_string_tickets_to_encoded_tickets(vec![
            String::from(ZERO_MATCH_SEQUENCE),
            String::from(ONE_MATCH_SEQUENCE),
        ]),
    };
    let info = mock_info(
        "addr0000",
        &[Coin {
            denom: "uusd".to_string(),
            amount: Uint256::from(2 * TICKET_PRICE).into(),
        }],
    );

    let mut env = mock_env();

    let _res = execute(deps.as_mut(), env.clone(), info, msg);

    // USER 1 Deposits another 20_000_000 uusd
    let msg = ExecuteMsg::Deposit {
        encoded_tickets: vec_string_tickets_to_encoded_tickets(vec![
            String::from(SIX_MATCH_SEQUENCE),
            String::from(TWO_MATCH_SEQUENCE),
        ]),
    };
    let info = mock_info(
        "addr1111",
        &[Coin {
            denom: "uusd".to_string(),
            amount: Uint256::from(2 * TICKET_PRICE).into(),
        }],
    );
    let _res = execute(deps.as_mut(), env.clone(), info, msg);

    let info = mock_info("addr0000", &[]);

    // calculate the value of each deposit accounting for rounding errors
    let each_lottery_deposit_amount = (Uint256::from(2 * TICKET_PRICE)
        / Decimal256::permille(RATE)
        * Decimal256::percent(SPLIT_FACTOR))
        * Decimal256::permille(RATE);

    // calculate the total minted_aust_value
    let total_lottery_deposit_amount = Uint256::from(2u128) * each_lottery_deposit_amount;

    // After 100 blocks
    env.block.height += 100;

    let state = query_state(deps.as_ref(), env.clone(), None).unwrap();
    println!("Global reward index: {:?}", state.global_reward_index);
    println!("Emission rate {:?}", state.glow_emission_rate);
    println!("Last reward updated {:?}", state.last_reward_updated);
    println!("Current height {:?}", env.block.height);

    let msg = ExecuteMsg::ClaimRewards {};
    let res = execute(deps.as_mut(), env, info, msg).unwrap();

    println!("{:?}", res.attributes);
    println!("Total deposits test: {}", total_lottery_deposit_amount);
    println!(
        "{}",
        (Decimal256::from_str("100").unwrap()
            / Decimal256::from_uint256(total_lottery_deposit_amount)
            * each_lottery_deposit_amount)
    );
    assert_eq!(
        res.messages,
        vec![SubMsg::new(CosmosMsg::Wasm(WasmMsg::Execute {
            contract_addr: DISTRIBUTOR_ADDR.to_string(),
            funds: vec![],
            msg: to_binary(&FaucetExecuteMsg::Spend {
                recipient: "addr0000".to_string(),
                amount: (Decimal256::from_str("100").unwrap()
                    / Decimal256::from_uint256(total_lottery_deposit_amount)
                    * each_lottery_deposit_amount)
                    .into(),
            })
            .unwrap(),
        }))]
    );

    // Checking USER 0 state is correct
    let res: DepositorInfoResponse = from_binary(
        &query(
            deps.as_ref(),
            mock_env(),
            QueryMsg::DepositorInfo {
                address: "addr0000".to_string(),
            },
        )
        .unwrap(),
    )
    .unwrap();
    assert_eq!(res.pending_rewards, Decimal256::zero());

    assert_eq!(res.reward_index, state.global_reward_index);
    assert_eq!(
        res.reward_index,
        Decimal256::from_uint256(Uint256::from(100u128))
            / Decimal256::from_uint256(total_lottery_deposit_amount)
    );

    // Checking USER 1 state is correct
    let res: DepositorInfoResponse = from_binary(
        &query(
            deps.as_ref(),
            mock_env(),
            QueryMsg::DepositorInfo {
                address: "addr1111".to_string(),
            },
        )
        .unwrap(),
    )
    .unwrap();

    assert_eq!(
        res.pending_rewards,
        Decimal256::from_uint256(each_lottery_deposit_amount) * state.global_reward_index
    );
    assert_eq!(res.reward_index, state.global_reward_index);

    //TODO: Add a subsequent deposit at a later env.block.height and test again
}

#[test]
fn claim_rewards_depositor_and_sponsor() {
    // Initialize contract
    let mut deps = mock_dependencies(&[]);

    // Mock aUST-UST exchange rate
    deps.querier.with_exchange_rate(Decimal256::permille(RATE));

    mock_instantiate(&mut deps);
    mock_register_contracts(deps.as_mut());

    let mut state = STATE.load(deps.as_mut().storage).unwrap();
    state.glow_emission_rate = Decimal256::one();
    STATE.save(deps.as_mut().storage, &state).unwrap();

    // USER 0 Deposits 20_000_000 uusd -----------------------------
    let msg = ExecuteMsg::Deposit {
        encoded_tickets: vec_string_tickets_to_encoded_tickets(vec![
            String::from(ZERO_MATCH_SEQUENCE),
            String::from(ONE_MATCH_SEQUENCE),
        ]),
    };
    let info = mock_info(
        "addr0000",
        &[Coin {
            denom: "uusd".to_string(),
            amount: Uint256::from(2 * TICKET_PRICE).into(),
        }],
    );

    let mut env = mock_env();

    let _res = execute(deps.as_mut(), env.clone(), info, msg).unwrap();

    // Sponsor deposits 20_000_000 uusd ------------------------------
    let msg = ExecuteMsg::Sponsor {
        award: Some(false),
        prize_distribution: None,
    };

    let info = mock_info(
        "addr1111",
        &[Coin {
            denom: "uusd".to_string(),
            amount: Uint256::from(2 * TICKET_PRICE).into(),
        }],
    );
    let _res = execute(deps.as_mut(), env.clone(), info, msg).unwrap();
    println!("{:?}", _res.attributes);

    let info = mock_info("addr0000", &[]);

    // Calculations

    // calculate the value of each deposit accounting for rounding errors
    let user_lottery_deposit_amount = (Uint256::from(2 * TICKET_PRICE)
        / Decimal256::permille(RATE)
        * Decimal256::percent(SPLIT_FACTOR))
        * Decimal256::permille(RATE);

    let sponsor_lottery_deposit_amount =
        Uint256::from(2 * TICKET_PRICE) / Decimal256::permille(RATE) * Decimal256::permille(RATE);

    // calculate the total minted_aust_value
    let total_lottery_deposit_amount = user_lottery_deposit_amount + sponsor_lottery_deposit_amount;

    // Move forward 100 blocks ------------------------------------
    env.block.height += 100;

    // Query the state --------------------------------------------
    let state = query_state(deps.as_ref(), env.clone(), None).unwrap();
    println!("Global reward index: {:?}", state.global_reward_index);
    println!("Emission rate {:?}", state.glow_emission_rate);
    println!("Last reward updated {:?}", state.last_reward_updated);
    println!("Current height {:?}", env.block.height);

    // Claim rewards for user 1
    let msg = ExecuteMsg::ClaimRewards {};
    let res = execute(deps.as_mut(), env.clone(), info.clone(), msg).unwrap();

    // assert that res has a message to send 50 GLOW (half of the total emission of 100)
    // from the distributor to addr0000
    assert_eq!(
        res.messages,
        vec![SubMsg::new(CosmosMsg::Wasm(WasmMsg::Execute {
            contract_addr: DISTRIBUTOR_ADDR.to_string(),
            funds: vec![],
            msg: to_binary(&FaucetExecuteMsg::Spend {
                recipient: "addr0000".to_string(),
                amount: (Decimal256::from_str("100").unwrap()
                    / Decimal256::from_uint256(total_lottery_deposit_amount)
                    * user_lottery_deposit_amount)
                    .into(),
            })
            .unwrap(),
        }))]
    );

    // Checking USER 0 state is correct
    let res: DepositorInfoResponse = from_binary(
        &query(
            deps.as_ref(),
            env.clone(),
            QueryMsg::DepositorInfo {
                address: "addr0000".to_string(),
            },
        )
        .unwrap(),
    )
    .unwrap();

    // USER 0 shouldn't have any pending rewards remaining
    assert_eq!(res.pending_rewards, Decimal256::zero());
    // The reward index of the USER should equal the global reward index
    assert_eq!(res.reward_index, state.global_reward_index);

    // Checking sponsor state is correct
    let res: SponsorInfoResponse = from_binary(
        &query(
            deps.as_ref(),
            env.clone(),
            QueryMsg::Sponsor {
                address: "addr1111".to_string(),
            },
        )
        .unwrap(),
    )
    .unwrap();
    // assert that the sponsor has 50 GLOW pending rewards
    assert_eq!(
        res.pending_rewards,
        Decimal256::from_uint256(sponsor_lottery_deposit_amount) * state.global_reward_index
    );

    // assert that the user reward index equals the global_reward_index
    assert_eq!(res.reward_index, state.global_reward_index);

    // Move forward 100 blocks ------------------------------------
    env.block.height += 100;

    // query the state --------------------------------------------
    let state = query_state(deps.as_ref(), env.clone(), None).unwrap();

    // Claim rewards for USER 0
    let msg = ExecuteMsg::ClaimRewards {};
    let res = execute(deps.as_mut(), env.clone(), info, msg).unwrap();

    // assert that res has a message to send 50 GLOW (half of the total emission of 100)
    // from the distributor to addr0000
    assert_eq!(
        res.messages,
        vec![SubMsg::new(CosmosMsg::Wasm(WasmMsg::Execute {
            contract_addr: DISTRIBUTOR_ADDR.to_string(),
            funds: vec![],
            msg: to_binary(&FaucetExecuteMsg::Spend {
                recipient: "addr0000".to_string(),
                amount: (Decimal256::from_str("100").unwrap()
                    / Decimal256::from_uint256(total_lottery_deposit_amount)
                    * user_lottery_deposit_amount)
                    .into(),
            })
            .unwrap(),
        }))]
    );

    // Checking USER 0 state is correct
    let res: DepositorInfoResponse = from_binary(
        &query(
            deps.as_ref(),
            env.clone(),
            QueryMsg::DepositorInfo {
                address: "addr0000".to_string(),
            },
        )
        .unwrap(),
    )
    .unwrap();

    // USER 0 shouldn't have any pending rewards remaining
    assert_eq!(res.pending_rewards, Decimal256::zero());

    // the reward index of USER 0 should equal the global reward index
    assert_eq!(res.reward_index, state.global_reward_index);

    // Checking sponsor state is correct
    let res: SponsorInfoResponse = from_binary(
        &query(
            deps.as_ref(),
            env,
            QueryMsg::Sponsor {
                address: "addr1111".to_string(),
            },
        )
        .unwrap(),
    )
    .unwrap();

    // assert the sponsors pending rewards
    assert_eq!(
        res.pending_rewards,
        Decimal256::from_uint256(sponsor_lottery_deposit_amount) * state.global_reward_index
    );

    // assert that the user reward index equals the global_reward_index
    assert_eq!(res.reward_index, state.global_reward_index);
}

#[test]
fn execute_epoch_operations() {
    // Initialize contract
    let mut deps = mock_dependencies(&[]);

    mock_instantiate(&mut deps);
    mock_register_contracts(deps.as_mut());

    deps.querier.with_tax(
        Decimal::percent(1),
        &[(&"uusd".to_string(), &Uint128::from(1000000u128))],
    );

    let info = mock_info("addr0000", &[]);
    let mut env = mock_env();

    let mut state = STATE.load(deps.as_mut().storage).unwrap();
    state.total_reserve = Uint256::from(500u128);
    STATE.save(deps.as_mut().storage, &state).unwrap();
    env.block.height += 100;

    // fails, next epoch time not expired
    let msg = ExecuteMsg::ExecuteEpochOps {};
    let res = execute(deps.as_mut(), env.clone(), info.clone(), msg.clone());
    match res {
        Err(ContractError::InvalidEpochExecution {}) => {}
        _ => panic!("DO NOT ENTER HERE"),
    }

    //Advance to next epoch
    if let Duration::Time(time) = (WEEK + HOUR).unwrap() {
        env.block.time = env.block.time.plus_seconds(time);
    }
    let res = execute(deps.as_mut(), env.clone(), info, msg).unwrap();

    assert_eq!(
        res.messages,
        vec![SubMsg::new(CosmosMsg::Bank(BankMsg::Send {
            to_address: GOV_ADDR.to_string(),
            amount: vec![Coin {
                denom: DENOM.to_string(),
                amount: Uint128::from(495u128), // 1% tax
            }],
        }))]
    );

    let state = query_state(deps.as_ref(), env.clone(), None).unwrap();
    // Glow Emission rate must be 1 as hard-coded in mock querier
    assert_eq!(
        state,
        StateResponse {
            total_tickets: Uint256::zero(),
            total_reserve: Uint256::zero(),
            prize_buckets: [Uint256::zero(); NUM_PRIZE_BUCKETS],
            current_lottery: 0,
            last_reward_updated: 12445,
            global_reward_index: Decimal256::zero(),
            next_lottery_time: Expiration::AtTime(Timestamp::from_seconds(FIRST_LOTTO_TIME)),
            next_lottery_exec_time: Expiration::Never {},
            glow_emission_rate: Decimal256::one(),
            next_epoch: HOUR.mul(3).after(&env.block)
        }
    );
}

#[test]
fn small_withdraw() {
    // Initialize contract
    let mut deps = mock_dependencies(&[]);

    // Mock aUST-UST exchange rate
    deps.querier.with_exchange_rate(Decimal256::permille(RATE));

    // get env
    let env = mock_env();

    // mock instantiate the contracts
    mock_instantiate(&mut deps);
    mock_register_contracts(deps.as_mut());

    // User deposits and buys one ticket -------------------
    let info = mock_info(
        "addr0001",
        &[Coin {
            denom: "uusd".to_string(),
            amount: Uint256::from(TICKET_PRICE).into(),
        }],
    );
    let msg = ExecuteMsg::Deposit {
        encoded_tickets: vec_string_tickets_to_encoded_tickets(vec![String::from(
            ONE_MATCH_SEQUENCE,
        )]),
    };
    let _res = execute(deps.as_mut(), env.clone(), info, msg).unwrap();

    // Add the funds to the contract address -------------------

    // Get the number of minted aust
    let minted_aust = Uint256::from(TICKET_PRICE) / Decimal256::permille(RATE);

    // Get the number of minted aust that will go towards the lottery
    let minted_lottery_aust = minted_aust * Decimal256::percent(SPLIT_FACTOR);

    // Get the number of minted aust that will go towards savings
    let minted_savings_aust = minted_aust - minted_lottery_aust;

    // Get the value of minted aust going towards the lottery
    let minted_lottery_aust_value = minted_lottery_aust * Decimal256::permille(RATE);

    deps.querier.with_token_balances(&[(
        &A_UST.to_string(),
        &[(&MOCK_CONTRACT_ADDR.to_string(), &minted_aust.into())],
    )]);

    // Compare total user savings aust with contract_a_balance -----------

    let pool = query_pool(deps.as_ref()).unwrap();
    let contract_a_balance = query_token_balance(
        deps.as_ref(),
        Addr::unchecked(A_UST),
        Addr::unchecked(MOCK_CONTRACT_ADDR),
    )
    .unwrap();

    // Total user savings aust should equal contract_a_balance minus contract_a_balance times split_factor
    assert_eq!(
        pool.total_user_savings_aust,
        contract_a_balance - contract_a_balance * Decimal256::percent(SPLIT_FACTOR)
    );

    // Check that the depositor info was updated correctly
    assert_eq!(
        read_depositor_info(
            deps.as_ref().storage,
            &deps.api.addr_validate("addr0001").unwrap()
        ),
        DepositorInfo {
            lottery_deposit: minted_lottery_aust_value,
            savings_aust: minted_savings_aust,
            reward_index: Decimal256::zero(),
            pending_rewards: Decimal256::zero(),
            tickets: vec![String::from(ONE_MATCH_SEQUENCE)],
            unbonding_info: vec![]
        }
    );

    assert_eq!(
        query_state(deps.as_ref(), mock_env(), None).unwrap(),
        StateResponse {
            total_tickets: Uint256::from(1u64),
            total_reserve: Uint256::zero(),
            prize_buckets: [Uint256::zero(); NUM_PRIZE_BUCKETS],
            current_lottery: 0,
            next_lottery_time: Expiration::AtTime(Timestamp::from_seconds(FIRST_LOTTO_TIME)),
            next_lottery_exec_time: Expiration::Never {},
            next_epoch: HOUR.mul(3).after(&mock_env().block),
            last_reward_updated: 12345,
            global_reward_index: Decimal256::zero(),
            glow_emission_rate: Decimal256::zero(),
        }
    );

    assert_eq!(
        query_pool(deps.as_ref()).unwrap(),
        PoolResponse {
            total_user_lottery_deposits: minted_lottery_aust_value,
            total_user_savings_aust: minted_savings_aust,
            total_sponsor_lottery_deposits: Uint256::zero(),
        }
    );

    // Address withdraws a small amount of money ----------------

    let info = mock_info("addr0001", &[]);
    let msg = ExecuteMsg::Withdraw {
        amount: Some(10u128.into()),
        instant: None,
    };
    let res = execute(deps.as_mut(), env.clone(), info, msg).unwrap();

    // Get the amount to be withdrawn
    let depositor =
        read_depositor_info(&deps.storage, &deps.api.addr_validate("addr0001").unwrap());

    // Get the amount of aust equivalent to the depositor's lottery deposit
    let depositor_lottery_aust = depositor.lottery_deposit / Decimal256::permille(RATE);

    // Calculate the depositor's aust balance
    let depositor_aust_balance = depositor.savings_aust + depositor_lottery_aust;

    // Calculate the depositor's balance from their aust balance
    let depositor_balance = depositor_aust_balance * Decimal256::permille(RATE);

    let withdraw_ratio = Decimal256::from_ratio(Uint256::from(10u128), depositor_balance);

    // Calculate the amount of savings aust to withdraw
    let withdrawn_savings_aust =
        uint256_times_decimal256_ceil(depositor.savings_aust, withdraw_ratio);

    // Withdrawn lottery deposit calculations

    let withdrawn_lottery_aust =
        uint256_times_decimal256_ceil(depositor_lottery_aust, withdraw_ratio);
    let ceil_withdrawn_lottery_aust_value =
        uint256_times_decimal256_ceil(withdrawn_lottery_aust, Decimal256::permille(RATE));

    // Total aust to redeem calculations

    // Get the total aust to redeem
    let total_aust_to_redeem = withdrawn_lottery_aust + withdrawn_savings_aust;

    // Get the value of the redeemed aust. aust_to_redeem * rate TODO = depositor_balance * withdraw_ratio
    let _total_aust_to_redeem_value = total_aust_to_redeem * Decimal256::permille(RATE);

    // Message for redeem amount operation of aUST

    // Get the sent_amount
    let sent_amount = if let CosmosMsg::Wasm(WasmMsg::Execute { msg, .. }) = &res.messages[0].msg {
        let send_msg: Cw20ExecuteMsg = from_binary(msg).unwrap();
        if let Cw20ExecuteMsg::Send { amount, .. } = send_msg {
            amount
        } else {
            panic!("DO NOT ENTER HERE")
        }
    } else {
        panic!("DO NOT ENTER HERE");
    };

    assert_eq!(Uint256::from(sent_amount), total_aust_to_redeem);

    // Update contract_balance
    deps.querier.with_token_balances(&[(
        &A_UST.to_string(),
        &[(
            &MOCK_CONTRACT_ADDR.to_string(),
            &(contract_a_balance - sent_amount.into()).into(),
        )],
    )]);

    // Check that the depositor info was updated correctly
    assert_eq!(
        read_depositor_info(
            deps.as_ref().storage,
            &deps.api.addr_validate("addr0001").unwrap()
        ),
        DepositorInfo {
            lottery_deposit: minted_lottery_aust_value - ceil_withdrawn_lottery_aust_value,
            savings_aust: minted_savings_aust - withdrawn_savings_aust,
            reward_index: Decimal256::zero(),
            pending_rewards: Decimal256::zero(),
            tickets: vec![],
            unbonding_info: vec![Claim {
                amount: Uint256::from(sent_amount) * Decimal256::permille(RATE),
                release_at: WEEK.after(&env.block),
            }]
        }
    );

    assert_eq!(
        query_state(deps.as_ref(), mock_env(), None).unwrap(),
        StateResponse {
            total_tickets: Uint256::from(0u64),
            total_reserve: Uint256::zero(),
            prize_buckets: [Uint256::zero(); NUM_PRIZE_BUCKETS],
            current_lottery: 0,
            next_lottery_time: Expiration::AtTime(Timestamp::from_seconds(FIRST_LOTTO_TIME)),
            next_lottery_exec_time: Expiration::Never {},
            next_epoch: HOUR.mul(3).after(&mock_env().block),
            last_reward_updated: 12345,
            global_reward_index: Decimal256::zero(),
            glow_emission_rate: Decimal256::zero(),
        }
    );

    assert_eq!(
        query_pool(deps.as_ref()).unwrap(),
        PoolResponse {
            total_user_lottery_deposits: minted_lottery_aust_value
                - ceil_withdrawn_lottery_aust_value,
            total_sponsor_lottery_deposits: Uint256::zero(),
            total_user_savings_aust: minted_savings_aust - withdrawn_savings_aust,
        }
    );
}

#[test]
pub fn lottery_deposit_floor_edge_case() {
    let small_ticket_price = 9590u128;

    // Initialize contract
    let mut deps = mock_dependencies(&[]);

    // Mock aUST-UST exchange rate
    deps.querier.with_exchange_rate(Decimal256::permille(RATE));

    // get env
    let env = mock_env();

    // mock instantiate the contracts
    mock_instantiate_small_ticket_price(deps.as_mut());
    mock_register_contracts(deps.as_mut());

    // User deposits and buys one ticket -------------------
    let info = mock_info(
        "addr0001",
        &[Coin {
            denom: "uusd".to_string(),
            amount: Uint256::from(small_ticket_price).into(),
        }],
    );
    let msg = ExecuteMsg::Deposit {
        encoded_tickets: vec_string_tickets_to_encoded_tickets(vec![String::from(
            ONE_MATCH_SEQUENCE,
        )]),
    };
    let _res = execute(deps.as_mut(), env.clone(), info, msg).unwrap();

    // User deposits and buys one ticket again-------------------
    let info = mock_info(
        "addr0001",
        &[Coin {
            denom: "uusd".to_string(),
            amount: Uint256::from(small_ticket_price).into(),
        }],
    );
    let msg = ExecuteMsg::Deposit {
        encoded_tickets: vec_string_tickets_to_encoded_tickets(vec![String::from(
            TWO_MATCH_SEQUENCE,
        )]),
    };
    let _res = execute(deps.as_mut(), env.clone(), info, msg).unwrap();

    // Add AUST to the contract

    deps.querier.with_token_balances(&[(
        &A_UST.to_string(),
        &[(&MOCK_CONTRACT_ADDR.to_string(), &(10_000_000u128).into())],
    )]);

    // Address withdraws all their money ----------------
    // this would fail with an underflow error
    // with the previous implementation

    let info = mock_info("addr0001", &[]);
    let msg = ExecuteMsg::Withdraw {
        amount: None,
        instant: Some(true),
    };
    let _res = execute(deps.as_mut(), env, info, msg).unwrap();
}

#[test]
pub fn lottery_pool_solvency_edge_case() {
    // Initialize contract
    let mut deps = mock_dependencies(&[]);

    let special_rate = Decimal256::from_str(".05234").unwrap();

    // Mock aUST-UST exchange rate
    deps.querier.with_exchange_rate(special_rate);

    // get env
    let env = mock_env();

    // mock instantiate the contracts
    mock_instantiate_small_ticket_price(deps.as_mut());
    mock_register_contracts(deps.as_mut());

    // User deposits and buys one ticket -------------------
    let info = mock_info(
        "addr0001",
        &[Coin {
            denom: "uusd".to_string(),
            amount: Uint256::from(SMALL_TICKET_PRICE).into(),
        }],
    );
    let msg = ExecuteMsg::Deposit {
        encoded_tickets: vec_string_tickets_to_encoded_tickets(vec![String::from(
            ONE_MATCH_SEQUENCE,
        )]),
    };
    let _res = execute(deps.as_mut(), env.clone(), info, msg).unwrap();

    // Add the funds to the contract address -------------------

    // Get the number of minted aust
    let minted_aust = Uint256::from(SMALL_TICKET_PRICE) / special_rate;

    // Get the number of minted aust that will go towards the lottery
    let minted_lottery_aust = minted_aust * Decimal256::percent(SPLIT_FACTOR);

    // Get the number of minted aust that will go towards savings
    let minted_savings_aust = minted_aust - minted_lottery_aust;

    // Get the value of minted aust going towards the lottery
    let minted_lottery_aust_value = minted_lottery_aust * special_rate;

    deps.querier.with_token_balances(&[(
        &A_UST.to_string(),
        &[(&MOCK_CONTRACT_ADDR.to_string(), &minted_aust.into())],
    )]);

    // Compare total_user_savings_aust with contract_a_balance -----------

    let pool = query_pool(deps.as_ref()).unwrap();
    let contract_a_balance = query_token_balance(
        deps.as_ref(),
        Addr::unchecked(A_UST),
        Addr::unchecked(MOCK_CONTRACT_ADDR),
    )
    .unwrap();

    // Shares supply should equal contract_a_balance because no lottery has been executed yet
    // Shares supply should equal contract_a_balance times split factor
    assert_eq!(
        pool.total_user_savings_aust,
        contract_a_balance - contract_a_balance * Decimal256::percent(SPLIT_FACTOR)
    );

    // Check that the depositor info was updated correctly
    assert_eq!(
        read_depositor_info(
            deps.as_ref().storage,
            &deps.api.addr_validate("addr0001").unwrap()
        ),
        DepositorInfo {
            lottery_deposit: minted_lottery_aust_value,
            savings_aust: minted_savings_aust,
            reward_index: Decimal256::zero(),
            pending_rewards: Decimal256::zero(),
            tickets: vec![String::from(ONE_MATCH_SEQUENCE)],
            unbonding_info: vec![]
        }
    );

    assert_eq!(
        query_state(deps.as_ref(), mock_env(), None).unwrap(),
        StateResponse {
            total_tickets: Uint256::from(1u64),
            total_reserve: Uint256::zero(),
            prize_buckets: [Uint256::zero(); NUM_PRIZE_BUCKETS],
            current_lottery: 0,
            next_lottery_time: Expiration::AtTime(Timestamp::from_seconds(FIRST_LOTTO_TIME)),
            next_lottery_exec_time: Expiration::Never {},
            next_epoch: HOUR.mul(3).after(&mock_env().block),
            last_reward_updated: 12345,
            global_reward_index: Decimal256::zero(),
            glow_emission_rate: Decimal256::zero(),
        }
    );

    assert_eq!(
        query_pool(deps.as_ref()).unwrap(),
        PoolResponse {
            total_user_lottery_deposits: minted_lottery_aust_value,
            total_user_savings_aust: minted_savings_aust,
            total_sponsor_lottery_deposits: Uint256::zero(),
        }
    );

    // Address withdraws a quarter of their money ----------------

    let info = mock_info("addr0001", &[]);
    let msg = ExecuteMsg::Withdraw {
        amount: Some((SMALL_TICKET_PRICE / 4).into()),
        instant: None,
    };
    let res = execute(deps.as_mut(), env, info, msg).unwrap();

    // Message for redeem amount operation of aUST

    // Get the sent_amount
    let sent_amount = if let CosmosMsg::Wasm(WasmMsg::Execute { msg, .. }) = &res.messages[0].msg {
        let send_msg: Cw20ExecuteMsg = from_binary(msg).unwrap();
        if let Cw20ExecuteMsg::Send { amount, .. } = send_msg {
            amount
        } else {
            panic!("DO NOT ENTER HERE")
        }
    } else {
        panic!("DO NOT ENTER HERE");
    };

    // Update contract_balance
    deps.querier.with_token_balances(&[(
        &A_UST.to_string(),
        &[(
            &MOCK_CONTRACT_ADDR.to_string(),
            &(contract_a_balance - sent_amount.into()).into(),
        )],
    )]);

    // Verify that Anchor Pool is solvent

    let pool = query_pool(deps.as_ref()).unwrap();

    let contract_a_balance = query_token_balance(
        deps.as_ref(),
        Addr::unchecked(A_UST),
        Addr::unchecked(MOCK_CONTRACT_ADDR),
    )
    .unwrap();

    // Assert that Lotto pool is solvent
    assert!(
        (contract_a_balance - pool.total_user_savings_aust) * special_rate
            >= pool.total_user_lottery_deposits + pool.total_sponsor_lottery_deposits
    )
}

#[test]
pub fn simulate_many_lotteries_with_one_depositor() {
    // Initialize contract
    let mut deps = mock_dependencies(&[]);

    let mut exchange_rate = Decimal256::from_str("1").unwrap();
    deps.querier.with_exchange_rate(exchange_rate);

    let num_weeks = 52;

    let weekly_rate_multiplier =
        Decimal256::from_str(&(1.2f64).powf(1.0 / (num_weeks as f64)).to_string()).unwrap();

    // Mock aUST-UST exchange rate

    // get env
    let mut env = mock_env();

    // mock instantiate the contracts
    mock_instantiate(&mut deps);
    mock_register_contracts(deps.as_mut());

    // User deposits and buys one ticket -------------------
    let info = mock_info(
        "addr0001",
        &[Coin {
            denom: "uusd".to_string(),
            amount: Uint256::from(TICKET_PRICE).into(),
        }],
    );
    let msg = ExecuteMsg::Deposit {
        encoded_tickets: vec_string_tickets_to_encoded_tickets(vec![String::from(
            TWO_MATCH_SEQUENCE,
        )]),
    };
    let _res = execute(deps.as_mut(), env.clone(), info, msg).unwrap();

    // Calculate the number of minted_aust
    let minted_aust = Uint256::from(TICKET_PRICE) / exchange_rate;

    let mut contract_balance = minted_aust;

    let mut amount_distributed_through_lottery = Uint256::zero();

    // Add the funds to the contract address -------------------
    deps.querier.with_token_balances(&[(
        &A_UST.to_string(),
        &[(&MOCK_CONTRACT_ADDR.to_string(), &contract_balance.into())],
    )]);

    for i in 0..num_weeks {
        // Get the pool size appreciation
        let pool_size_appreciation = contract_balance * (exchange_rate * weekly_rate_multiplier)
            - contract_balance * exchange_rate;

        // Update the exchange rate
        exchange_rate = exchange_rate * weekly_rate_multiplier;

        // Mock aUST-UST exchange rate
        deps.querier.with_exchange_rate(exchange_rate);

        // Advance one week in time
        if let Duration::Time(time) = WEEK {
            env.block.time = env.block.time.plus_seconds(time);
        }

        // Execute the lottery

        let lottery_msg = ExecuteMsg::ExecuteLottery {};
        let info = mock_info("addr0001", &[]);
        let res = execute(deps.as_mut(), env.clone(), info.clone(), lottery_msg).unwrap();

        // Check how much aust was redeemed
        let sent_amount =
            if let CosmosMsg::Wasm(WasmMsg::Execute { msg, .. }) = &res.messages[0].msg {
                let send_msg: Cw20ExecuteMsg = from_binary(msg).unwrap();
                if let Cw20ExecuteMsg::Send { amount, .. } = send_msg {
                    amount
                } else {
                    panic!("DO NOT ENTER HERE")
                }
            } else {
                panic!("DO NOT ENTER HERE");
            };

        // Update the contract balance
        contract_balance = contract_balance - Uint256::from(sent_amount);

        // Add the funds to the contract address -------------------
        deps.querier.with_token_balances(&[(
            &A_UST.to_string(),
            &[(&MOCK_CONTRACT_ADDR.to_string(), &contract_balance.into())],
        )]);

        // Advance block_time in time
        if let Duration::Time(time) = HOUR {
            env.block.time = env.block.time.plus_seconds(time);
        }

        // Execute prize
        let execute_prize_msg = ExecuteMsg::ExecutePrize { limit: None };
        let _res = execute(deps.as_mut(), env.clone(), info, execute_prize_msg).unwrap();

        amount_distributed_through_lottery += Uint256::from(sent_amount) * exchange_rate;

        let percent_appreciation_towards_lottery =
            Decimal256::from_uint256(Uint256::from(sent_amount)) * exchange_rate
                / Decimal256::from_uint256(pool_size_appreciation);

        assert!(percent_appreciation_towards_lottery <= Decimal256::percent(SPLIT_FACTOR));

        if i % 5 == 0 {
            println!(
                "Percent appreciation towards lottery after week {}: {}",
                i, percent_appreciation_towards_lottery
            );
        }
    }

    println!("Initial pool size value: {}", minted_aust);
    println!(
        "Final pool size value: {}",
        contract_balance * exchange_rate
    );
    println!(
        "Total appreciation: {}",
        Decimal256::from_uint256(contract_balance) * exchange_rate
            / Decimal256::from_uint256(minted_aust)
    );
    println!(
        "Total spent on lottery: {}",
        amount_distributed_through_lottery
    );
    println!(
        "Percent of total appreciation towards lottery: {}",
        Decimal256::from_uint256(amount_distributed_through_lottery)
            / Decimal256::from_uint256(
                contract_balance * exchange_rate - minted_aust + amount_distributed_through_lottery
            )
    );

    println!("Withdrawing half of user deposits");

    let info = mock_info("addr0001", &[]);
    let msg = ExecuteMsg::Withdraw {
        amount: Some((TICKET_PRICE / 2).into()),
        instant: Some(true),
    };
    let res = execute(deps.as_mut(), env.clone(), info, msg).unwrap();

    // Add a dummy ticket in order to pass validation

    let mut state = STATE.load(deps.as_mut().storage).unwrap();
    state.total_tickets = Uint256::one();
    STATE.save(deps.as_mut().storage, &state).unwrap();

    // Get the sent_amount
    let sent_amount = if let CosmosMsg::Wasm(WasmMsg::Execute { msg, .. }) = &res.messages[0].msg {
        let send_msg: Cw20ExecuteMsg = from_binary(msg).unwrap();
        if let Cw20ExecuteMsg::Send { amount, .. } = send_msg {
            amount
        } else {
            panic!("DO NOT ENTER HERE")
        }
    } else {
        panic!("DO NOT ENTER HERE");
    };

    // Update the contract balance
    contract_balance = contract_balance - Uint256::from(sent_amount);

    // Add the funds to the contract address -------------------
    deps.querier.with_token_balances(&[(
        &A_UST.to_string(),
        &[(&MOCK_CONTRACT_ADDR.to_string(), &contract_balance.into())],
    )]);

    for i in 0..num_weeks {
        // Get the pool size appreciation
        let pool_size_appreciation = contract_balance * (exchange_rate * weekly_rate_multiplier)
            - contract_balance * exchange_rate;

        // Update the exchange rate
        exchange_rate = exchange_rate * weekly_rate_multiplier;

        // Mock aUST-UST exchange rate
        deps.querier.with_exchange_rate(exchange_rate);

        // Advance one week in time
        if let Duration::Time(time) = WEEK {
            env.block.time = env.block.time.plus_seconds(time);
        }

        // Execute the lottery

        let lottery_msg = ExecuteMsg::ExecuteLottery {};
        let info = mock_info("addr0001", &[]);
        let res = execute(deps.as_mut(), env.clone(), info.clone(), lottery_msg).unwrap();

        // Check how much aust was redeemed
        let sent_amount =
            if let CosmosMsg::Wasm(WasmMsg::Execute { msg, .. }) = &res.messages[0].msg {
                let send_msg: Cw20ExecuteMsg = from_binary(msg).unwrap();
                if let Cw20ExecuteMsg::Send { amount, .. } = send_msg {
                    amount
                } else {
                    panic!("DO NOT ENTER HERE")
                }
            } else {
                panic!("DO NOT ENTER HERE");
            };

        // Update the contract balance
        contract_balance = contract_balance - Uint256::from(sent_amount);

        // Add the funds to the contract address -------------------
        deps.querier.with_token_balances(&[(
            &A_UST.to_string(),
            &[(&MOCK_CONTRACT_ADDR.to_string(), &contract_balance.into())],
        )]);

        // Advance block_time in time
        if let Duration::Time(time) = HOUR {
            env.block.time = env.block.time.plus_seconds(time);
        }

        // Execute prize
        let execute_prize_msg = ExecuteMsg::ExecutePrize { limit: None };
        let _res = execute(deps.as_mut(), env.clone(), info, execute_prize_msg).unwrap();

        amount_distributed_through_lottery += Uint256::from(sent_amount) * exchange_rate;

        let percent_appreciation_towards_lottery =
            Decimal256::from_uint256(Uint256::from(sent_amount)) * exchange_rate
                / Decimal256::from_uint256(pool_size_appreciation);

        assert!(percent_appreciation_towards_lottery <= Decimal256::percent(SPLIT_FACTOR));

        if i % 5 == 0 {
            println!(
                "Percent appreciation towards lottery after week {}: {}",
                i, percent_appreciation_towards_lottery
            );
        }
    }
}

#[test]
pub fn simulate_many_lotteries_with_one_sponsor() {
    // Initialize contract
    let mut deps = mock_dependencies(&[]);

    let mut exchange_rate = Decimal256::from_str("1").unwrap();
    deps.querier.with_exchange_rate(exchange_rate);

    let num_weeks = 52;

    let weekly_rate_multiplier =
        Decimal256::from_str(&(1.2f64).powf(1.0 / (num_weeks as f64)).to_string()).unwrap();

    // Mock aUST-UST exchange rate

    // get env
    let mut env = mock_env();

    // mock instantiate the contracts
    mock_instantiate(&mut deps);
    mock_register_contracts(deps.as_mut());

    // Add a dummy ticket in order to pass validation

    let mut state = STATE.load(deps.as_mut().storage).unwrap();
    state.total_tickets = Uint256::one();
    STATE.save(deps.as_mut().storage, &state).unwrap();

    // User deposits and buys one ticket -------------------
    let info = mock_info(
        "addr0001",
        &[Coin {
            denom: "uusd".to_string(),
            amount: Uint256::from(TICKET_PRICE).into(),
        }],
    );
    let msg = ExecuteMsg::Sponsor {
        award: None,
        prize_distribution: None,
    };
    let _res = execute(deps.as_mut(), env.clone(), info, msg).unwrap();

    // Calculate the number of minted_aust
    let minted_aust = Uint256::from(TICKET_PRICE) / exchange_rate;

    let mut contract_balance = minted_aust;

    let mut amount_distributed_through_lottery = Uint256::zero();

    // Add the funds to the contract address -------------------
    deps.querier.with_token_balances(&[(
        &A_UST.to_string(),
        &[(&MOCK_CONTRACT_ADDR.to_string(), &contract_balance.into())],
    )]);

    for i in 0..num_weeks {
        // Get the pool size appreciation
        let pool_size_appreciation = contract_balance * (exchange_rate * weekly_rate_multiplier)
            - contract_balance * exchange_rate;

        // Update the exchange rate
        exchange_rate = exchange_rate * weekly_rate_multiplier;

        // Mock aUST-UST exchange rate
        deps.querier.with_exchange_rate(exchange_rate);

        // Advance one week in time
        if let Duration::Time(time) = WEEK {
            env.block.time = env.block.time.plus_seconds(time);
        }

        // Execute the lottery

        let lottery_msg = ExecuteMsg::ExecuteLottery {};
        let info = mock_info("addr0001", &[]);
        let res = execute(deps.as_mut(), env.clone(), info.clone(), lottery_msg).unwrap();

        // Check how much aust was redeemed
        let sent_amount =
            if let CosmosMsg::Wasm(WasmMsg::Execute { msg, .. }) = &res.messages[0].msg {
                let send_msg: Cw20ExecuteMsg = from_binary(msg).unwrap();
                if let Cw20ExecuteMsg::Send { amount, .. } = send_msg {
                    amount
                } else {
                    panic!("DO NOT ENTER HERE")
                }
            } else {
                panic!("DO NOT ENTER HERE");
            };

        // Update the contract balance
        contract_balance = contract_balance - Uint256::from(sent_amount);

        // Add the funds to the contract address -------------------
        deps.querier.with_token_balances(&[(
            &A_UST.to_string(),
            &[(&MOCK_CONTRACT_ADDR.to_string(), &contract_balance.into())],
        )]);

        // Advance block_time in time
        if let Duration::Time(time) = HOUR {
            env.block.time = env.block.time.plus_seconds(time);
        }

        // Execute prize
        let execute_prize_msg = ExecuteMsg::ExecutePrize { limit: None };
        let _res = execute(deps.as_mut(), env.clone(), info, execute_prize_msg).unwrap();

        amount_distributed_through_lottery += Uint256::from(sent_amount) * exchange_rate;

        let percent_appreciation_towards_lottery =
            Decimal256::from_uint256(Uint256::from(sent_amount)) * exchange_rate
                / Decimal256::from_uint256(pool_size_appreciation);

        assert!(percent_appreciation_towards_lottery >= Decimal256::percent(99));

        if i % 5 == 0 {
            println!(
                "Percent appreciation towards lottery after week {}: {}",
                i, percent_appreciation_towards_lottery
            );
        }
    }

    println!("Initial pool size value: {}", minted_aust);
    println!(
        "Final pool size value: {}",
        contract_balance * exchange_rate
    );
    println!(
        "Total appreciation: {}",
        Decimal256::from_uint256(contract_balance) * exchange_rate
            / Decimal256::from_uint256(minted_aust)
    );
    println!(
        "Total spent on lottery: {}",
        amount_distributed_through_lottery
    );
    println!(
        "Percent of total appreciation towards lottery: {}",
        Decimal256::from_uint256(amount_distributed_through_lottery)
            / Decimal256::from_uint256(
                contract_balance * exchange_rate - minted_aust + amount_distributed_through_lottery
            )
    );
}

#[test]
pub fn simulate_many_lotteries_with_one_depositor_and_sponsor() {
    // Initialize contract
    let mut deps = mock_dependencies(&[]);

    let mut exchange_rate = Decimal256::from_str("1").unwrap();
    deps.querier.with_exchange_rate(exchange_rate);

    let num_weeks = 52;

    let weekly_rate_multiplier =
        Decimal256::from_str(&(1.2f64).powf(1.0 / (num_weeks as f64)).to_string()).unwrap();

    // Mock aUST-UST exchange rate

    // get env
    let mut env = mock_env();

    // mock instantiate the contracts
    mock_instantiate(&mut deps);
    mock_register_contracts(deps.as_mut());

    // Add a dummy ticket in order to pass validation

    let mut state = STATE.load(deps.as_mut().storage).unwrap();
    state.total_tickets = Uint256::one();
    STATE.save(deps.as_mut().storage, &state).unwrap();

    // User deposits and buys one ticket -------------------
    let info = mock_info(
        "addr0001",
        &[Coin {
            denom: "uusd".to_string(),
            amount: Uint256::from(TICKET_PRICE).into(),
        }],
    );
    let msg = ExecuteMsg::Sponsor {
        award: None,
        prize_distribution: None,
    };
    let _res = execute(deps.as_mut(), env.clone(), info, msg).unwrap();

    // Calculate the number of minted_aust
    let mut minted_aust = Uint256::from(TICKET_PRICE) / exchange_rate;

    // User deposits and buys one ticket -------------------
    let info = mock_info(
        "addr0001",
        &[Coin {
            denom: "uusd".to_string(),
            amount: Uint256::from(TICKET_PRICE).into(),
        }],
    );
    let msg = ExecuteMsg::Deposit {
        encoded_tickets: vec_string_tickets_to_encoded_tickets(vec![String::from(
            TWO_MATCH_SEQUENCE,
        )]),
    };
    let _res = execute(deps.as_mut(), env.clone(), info, msg).unwrap();

    // Calculate the number of minted_aust
    minted_aust += Uint256::from(TICKET_PRICE) / exchange_rate;

    let mut contract_balance = minted_aust;

    let mut amount_distributed_through_lottery = Uint256::zero();

    // Add the funds to the contract address -------------------
    deps.querier.with_token_balances(&[(
        &A_UST.to_string(),
        &[(&MOCK_CONTRACT_ADDR.to_string(), &contract_balance.into())],
    )]);

    for i in 0..num_weeks {
        // Get the pool size appreciation
        let pool_size_appreciation = contract_balance * (exchange_rate * weekly_rate_multiplier)
            - contract_balance * exchange_rate;

        // Update the exchange rate
        exchange_rate = exchange_rate * weekly_rate_multiplier;

        // Mock aUST-UST exchange rate
        deps.querier.with_exchange_rate(exchange_rate);

        // Advance one week in time
        if let Duration::Time(time) = WEEK {
            env.block.time = env.block.time.plus_seconds(time);
        }

        // Execute the lottery

        let lottery_msg = ExecuteMsg::ExecuteLottery {};
        let info = mock_info("addr0001", &[]);
        let res = execute(deps.as_mut(), env.clone(), info.clone(), lottery_msg).unwrap();

        // Check how much aust was redeemed
        let sent_amount =
            if let CosmosMsg::Wasm(WasmMsg::Execute { msg, .. }) = &res.messages[0].msg {
                let send_msg: Cw20ExecuteMsg = from_binary(msg).unwrap();
                if let Cw20ExecuteMsg::Send { amount, .. } = send_msg {
                    amount
                } else {
                    panic!("DO NOT ENTER HERE")
                }
            } else {
                panic!("DO NOT ENTER HERE");
            };

        // Update the contract balance
        contract_balance = contract_balance - Uint256::from(sent_amount);

        // Add the funds to the contract address -------------------
        deps.querier.with_token_balances(&[(
            &A_UST.to_string(),
            &[(&MOCK_CONTRACT_ADDR.to_string(), &contract_balance.into())],
        )]);

        // Advance block_time in time
        if let Duration::Time(time) = HOUR {
            env.block.time = env.block.time.plus_seconds(time);
        }

        // Execute prize
        let execute_prize_msg = ExecuteMsg::ExecutePrize { limit: None };
        let _res = execute(deps.as_mut(), env.clone(), info, execute_prize_msg).unwrap();

        amount_distributed_through_lottery += Uint256::from(sent_amount) * exchange_rate;

        let percent_appreciation_towards_lottery =
            Decimal256::from_uint256(Uint256::from(sent_amount)) * exchange_rate
                / Decimal256::from_uint256(pool_size_appreciation);

        assert!(percent_appreciation_towards_lottery <= Decimal256::percent(88));

        if i % 5 == 0 {
            println!(
                "Percent appreciation towards lottery after week {}: {}",
                i, percent_appreciation_towards_lottery
            );
        }
    }

    println!("Initial pool size value: {}", minted_aust);
    println!(
        "Final pool size value: {}",
        contract_balance * exchange_rate
    );
    println!(
        "Total appreciation: {}",
        Decimal256::from_uint256(contract_balance) * exchange_rate
            / Decimal256::from_uint256(minted_aust)
    );
    println!(
        "Total spent on lottery: {}",
        amount_distributed_through_lottery
    );
    println!(
        "Percent of total appreciation towards lottery: {}",
        Decimal256::from_uint256(amount_distributed_through_lottery)
            / Decimal256::from_uint256(
                contract_balance * exchange_rate - minted_aust + amount_distributed_through_lottery
            )
    );

    println!("Withdrawing half of user deposits");

    let info = mock_info("addr0001", &[]);
    let msg = ExecuteMsg::Withdraw {
        amount: Some((TICKET_PRICE / 2).into()),
        instant: Some(true),
    };
    let res = execute(deps.as_mut(), env.clone(), info, msg).unwrap();

    // Add a dummy ticket in order to pass validation

    let mut state = STATE.load(deps.as_mut().storage).unwrap();
    state.total_tickets = Uint256::one();
    STATE.save(deps.as_mut().storage, &state).unwrap();

    // Get the sent_amount
    let sent_amount = if let CosmosMsg::Wasm(WasmMsg::Execute { msg, .. }) = &res.messages[0].msg {
        let send_msg: Cw20ExecuteMsg = from_binary(msg).unwrap();
        if let Cw20ExecuteMsg::Send { amount, .. } = send_msg {
            amount
        } else {
            panic!("DO NOT ENTER HERE")
        }
    } else {
        panic!("DO NOT ENTER HERE");
    };

    // Update the contract balance
    contract_balance = contract_balance - Uint256::from(sent_amount);

    // Add the funds to the contract address -------------------
    deps.querier.with_token_balances(&[(
        &A_UST.to_string(),
        &[(&MOCK_CONTRACT_ADDR.to_string(), &contract_balance.into())],
    )]);

    for i in 0..num_weeks {
        // Get the pool size appreciation
        let pool_size_appreciation = contract_balance * (exchange_rate * weekly_rate_multiplier)
            - contract_balance * exchange_rate;

        // Update the exchange rate
        exchange_rate = exchange_rate * weekly_rate_multiplier;

        // Mock aUST-UST exchange rate
        deps.querier.with_exchange_rate(exchange_rate);

        // Advance one week in time
        if let Duration::Time(time) = WEEK {
            env.block.time = env.block.time.plus_seconds(time);
        }

        // Execute the lottery

        let lottery_msg = ExecuteMsg::ExecuteLottery {};
        let info = mock_info("addr0001", &[]);
        let res = execute(deps.as_mut(), env.clone(), info.clone(), lottery_msg).unwrap();

        // Check how much aust was redeemed
        let sent_amount =
            if let CosmosMsg::Wasm(WasmMsg::Execute { msg, .. }) = &res.messages[0].msg {
                let send_msg: Cw20ExecuteMsg = from_binary(msg).unwrap();
                if let Cw20ExecuteMsg::Send { amount, .. } = send_msg {
                    amount
                } else {
                    panic!("DO NOT ENTER HERE")
                }
            } else {
                panic!("DO NOT ENTER HERE");
            };

        // Update the contract balance
        contract_balance = contract_balance - Uint256::from(sent_amount);

        // Add the funds to the contract address -------------------
        deps.querier.with_token_balances(&[(
            &A_UST.to_string(),
            &[(&MOCK_CONTRACT_ADDR.to_string(), &contract_balance.into())],
        )]);

        // Advance block_time in time
        if let Duration::Time(time) = HOUR {
            env.block.time = env.block.time.plus_seconds(time);
        }

        // Execute prize
        let execute_prize_msg = ExecuteMsg::ExecutePrize { limit: None };
        let _res = execute(deps.as_mut(), env.clone(), info, execute_prize_msg).unwrap();

        amount_distributed_through_lottery += Uint256::from(sent_amount) * exchange_rate;

        let percent_appreciation_towards_lottery =
            Decimal256::from_uint256(Uint256::from(sent_amount)) * exchange_rate
                / Decimal256::from_uint256(pool_size_appreciation);

        assert!(percent_appreciation_towards_lottery <= Decimal256::percent(90));

        if i % 5 == 0 {
            println!(
                "Percent appreciation towards lottery after week {}: {}",
                i, percent_appreciation_towards_lottery
            );
        }
    }
}

#[test]
pub fn simulate_jackpot_growth_with_one_depositor() {
    // Initialize contract
    let mut deps = mock_dependencies(&[]);

    let mut exchange_rate = Decimal256::from_str("1").unwrap();
    deps.querier.with_exchange_rate(exchange_rate);

    let num_weeks = 52;

    let weekly_rate_multiplier =
        Decimal256::from_str(&(1.2f64).powf(1.0 / (num_weeks as f64)).to_string()).unwrap();

    // Mock aUST-UST exchange rate

    // get env
    let mut env = mock_env();

    // mock instantiate the contracts
    mock_instantiate(&mut deps);
    mock_register_contracts(deps.as_mut());

    // User deposits and buys one ticket -------------------
    let info = mock_info(
        "addr0001",
        &[Coin {
            denom: "uusd".to_string(),
            amount: Uint256::from(3 * TICKET_PRICE).into(),
        }],
    );
    let msg = ExecuteMsg::Deposit {
        encoded_tickets: vec_string_tickets_to_encoded_tickets(vec![
            String::from(THREE_MATCH_SEQUENCE),
            String::from(FOUR_MATCH_SEQUENCE),
        ]),
    };
    let _res = execute(deps.as_mut(), env.clone(), info, msg).unwrap();

    // Calculate the number of minted_aust
    let minted_aust = Uint256::from(3 * TICKET_PRICE) / exchange_rate;

    let mut contract_balance = minted_aust;

    let mut amount_distributed_through_lottery = Uint256::zero();

    // Add the funds to the contract address -------------------
    // This overwrites the aust from INITIAL_DEPOSIT_AMOUNT
    // but that is good for making it easier to interpret the results of the lottery
    deps.querier.with_token_balances(&[(
        &A_UST.to_string(),
        &[(&MOCK_CONTRACT_ADDR.to_string(), &contract_balance.into())],
    )]);

    for i in 0..num_weeks {
        // Get the pool size appreciation
        let pool_size_appreciation = contract_balance * (exchange_rate * weekly_rate_multiplier)
            - contract_balance * exchange_rate;

        // Update the exchange rate
        exchange_rate = exchange_rate * weekly_rate_multiplier;

        // Mock aUST-UST exchange rate
        deps.querier.with_exchange_rate(exchange_rate);

        // Advance one week in time
        if let Duration::Time(time) = WEEK {
            env.block.time = env.block.time.plus_seconds(time);
        }

        // Execute the lottery

        let lottery_msg = ExecuteMsg::ExecuteLottery {};
        let info = mock_info("addr0001", &[]);
        let res = execute(deps.as_mut(), env.clone(), info.clone(), lottery_msg).unwrap();

        if i % 5 == 0 {
            // Remaining prizes in state

            let state = STATE.load(deps.as_ref().storage).unwrap();

            println!(
                "Jackpot size after week {} of prize execution: {:?}",
                i, state.prize_buckets[5]
            );
        }

        // Check how much aust was redeemed
        let sent_amount =
            if let CosmosMsg::Wasm(WasmMsg::Execute { msg, .. }) = &res.messages[0].msg {
                let send_msg: Cw20ExecuteMsg = from_binary(msg).unwrap();
                if let Cw20ExecuteMsg::Send { amount, .. } = send_msg {
                    amount
                } else {
                    panic!("DO NOT ENTER HERE")
                }
            } else {
                panic!("DO NOT ENTER HERE");
            };

        // Update the contract balance
        contract_balance = contract_balance - Uint256::from(sent_amount);

        // Add the funds to the contract address -------------------
        deps.querier.with_token_balances(&[(
            &A_UST.to_string(),
            &[(&MOCK_CONTRACT_ADDR.to_string(), &contract_balance.into())],
        )]);

        // Advance block_time in time
        if let Duration::Time(time) = HOUR {
            env.block.time = env.block.time.plus_seconds(time);
        }

        // Execute prize
        let execute_prize_msg = ExecuteMsg::ExecutePrize { limit: None };
        let _res = execute(deps.as_mut(), env.clone(), info, execute_prize_msg).unwrap();

        amount_distributed_through_lottery += Uint256::from(sent_amount) * exchange_rate;

        let percent_appreciation_towards_lottery =
            Decimal256::from_uint256(Uint256::from(sent_amount)) * exchange_rate
                / Decimal256::from_uint256(pool_size_appreciation);

        assert!(percent_appreciation_towards_lottery <= Decimal256::percent(SPLIT_FACTOR));
    }
}

#[test]
pub fn ceil_helper_function() {
    // Test ceiling
    let res = uint256_times_decimal256_ceil(
        Uint256::from(5u128),
        Decimal256::from_ratio(Uint256::from(1u128), Uint256::from(2u128)),
    );
    assert_eq!(res, Uint256::from(3u128));

    // Test stay
    let res = uint256_times_decimal256_ceil(
        Uint256::from(5u128),
        Decimal256::from_ratio(Uint256::from(1u128), Uint256::from(5u128)),
    );
    assert_eq!(res, Uint256::from(1u128));
}

#[test]
pub fn calculate_max_bound_and_minimum_matches_for_winning_ticket() {
    let ticket = "abcdea";

    // Test with prize distribution with zeros for the two first buckets

    let prize_distribution: [Decimal256; NUM_PRIZE_BUCKETS] = [
        Decimal256::zero(),
        Decimal256::zero(),
        Decimal256::percent(20),
        Decimal256::percent(20),
        Decimal256::percent(20),
        Decimal256::percent(20),
        Decimal256::percent(20),
    ];

    let minimum_matches_for_winning_ticket =
        get_minimum_matches_for_winning_ticket(prize_distribution).unwrap();

    assert_eq!(minimum_matches_for_winning_ticket, 2);

    let min_bound = &ticket[..minimum_matches_for_winning_ticket];

    assert_eq!(min_bound, "ab");

    let max_bound = calculate_max_bound(min_bound, minimum_matches_for_winning_ticket);

    assert_eq!(max_bound, "abffff");

    // Test with prize distribution with zeros for the first buckets

    let prize_distribution: [Decimal256; NUM_PRIZE_BUCKETS] = [
        Decimal256::zero(),
        Decimal256::percent(1),
        Decimal256::percent(19),
        Decimal256::percent(20),
        Decimal256::percent(20),
        Decimal256::percent(20),
        Decimal256::percent(20),
    ];

    let minimum_matches_for_winning_ticket =
        get_minimum_matches_for_winning_ticket(prize_distribution).unwrap();

    assert_eq!(minimum_matches_for_winning_ticket, 1);

    let min_bound = &ticket[..minimum_matches_for_winning_ticket];

    assert_eq!(min_bound, "a");

    let max_bound = calculate_max_bound(min_bound, minimum_matches_for_winning_ticket);

    assert_eq!(max_bound, "afffff");

    // Test with prize distribution with zeros until the last bucket

    let prize_distribution: [Decimal256; NUM_PRIZE_BUCKETS] = [
        Decimal256::zero(),
        Decimal256::zero(),
        Decimal256::zero(),
        Decimal256::zero(),
        Decimal256::zero(),
        Decimal256::zero(),
        Decimal256::percent(100),
    ];

    let minimum_matches_for_winning_ticket =
        get_minimum_matches_for_winning_ticket(prize_distribution).unwrap();

    assert_eq!(minimum_matches_for_winning_ticket, 6);

    let min_bound = &ticket[..minimum_matches_for_winning_ticket];

    assert_eq!(min_bound, "abcdea");

    let max_bound = calculate_max_bound(min_bound, minimum_matches_for_winning_ticket);

    assert_eq!(max_bound, "abcdea");

    // Expect an error when prize distribution is all zeros

    let prize_distribution: [Decimal256; NUM_PRIZE_BUCKETS] = [
        Decimal256::zero(),
        Decimal256::zero(),
        Decimal256::zero(),
        Decimal256::zero(),
        Decimal256::zero(),
        Decimal256::zero(),
        Decimal256::zero(),
    ];

    let minimum_matches_for_winning_ticket =
        get_minimum_matches_for_winning_ticket(prize_distribution);

    let err = Err(StdError::generic_err(
        "The minimum matches for a winning ticket could not be calculated due to a malforming of the prize distribution"
    ));

    assert_eq!(minimum_matches_for_winning_ticket, err);
}

#[test]
pub fn test_ticket_encoding_and_decoding() {
    // Test inverse functionality #1
    let combinations = vec![
        String::from(THREE_MATCH_SEQUENCE),
        String::from(ZERO_MATCH_SEQUENCE),
    ];
    let encoded_tickets = vec_string_tickets_to_encoded_tickets(combinations.clone());
    println!("{}", encoded_tickets);
    let decoded_combinations =
        base64_encoded_tickets_to_vec_string_tickets(encoded_tickets).unwrap();
    println!("{:?}", decoded_combinations);
    assert_eq!(combinations, decoded_combinations);

    // Test inverse functionality #2
    let combinations = vec![String::from("000000")];
    // TODO Understand why I have to clone in the following line
    let encoded_tickets = vec_string_tickets_to_encoded_tickets(combinations.clone());
    let decoded_combinations =
        base64_encoded_tickets_to_vec_string_tickets(encoded_tickets).unwrap();
    println!("{:?}", decoded_combinations);
    assert_eq!(combinations, decoded_combinations);

    // Test giving random data
    let encoded_tickets = String::from("aowief");
    let decoded_combinations = base64_encoded_tickets_to_vec_string_tickets(encoded_tickets);
    match decoded_combinations {
        Err(_) => {}
        _ => panic!("DO NOT ENTER HERE"),
    }

    // Test giving data with wrong ticket length
    let encoded_tickets = String::from("EjRWeA==");
    let decoded_combinations = base64_encoded_tickets_to_vec_string_tickets(encoded_tickets);
    match decoded_combinations {
        Err(_) => {}
        _ => panic!("DO NOT ENTER HERE"),
    }
}<|MERGE_RESOLUTION|>--- conflicted
+++ resolved
@@ -342,11 +342,8 @@
         epoch_interval: None,
         max_holders: None,
         max_tickets_per_depositor: None,
-<<<<<<< HEAD
         paused: None,
-=======
         lotto_winner_boost_config: None,
->>>>>>> 137472b7
     };
     let res = execute(deps.as_mut(), mock_env(), info, msg).unwrap();
     assert_eq!(0, res.messages.len());
@@ -386,11 +383,8 @@
         epoch_interval: None,
         max_holders: None,
         max_tickets_per_depositor: None,
-<<<<<<< HEAD
         paused: None,
-=======
         lotto_winner_boost_config: None,
->>>>>>> 137472b7
     };
 
     let res = execute(deps.as_mut(), mock_env(), info, msg).unwrap();
@@ -412,12 +406,9 @@
         epoch_interval: Some(HOUR_TIME * 5),
         max_holders: None,
         max_tickets_per_depositor: None,
-<<<<<<< HEAD
         paused: None,
-=======
 
         lotto_winner_boost_config: None,
->>>>>>> 137472b7
     };
 
     let res = execute(deps.as_mut(), mock_env(), info, msg).unwrap();
@@ -440,12 +431,9 @@
         epoch_interval: Some(HOUR_TIME / 3),
         max_holders: None,
         max_tickets_per_depositor: None,
-<<<<<<< HEAD
         paused: None,
-=======
 
         lotto_winner_boost_config: None,
->>>>>>> 137472b7
     };
 
     let res = execute(deps.as_mut(), mock_env(), info, msg);
@@ -468,12 +456,9 @@
         epoch_interval: None,
         max_holders: Some(8),
         max_tickets_per_depositor: None,
-<<<<<<< HEAD
         paused: None,
-=======
 
         lotto_winner_boost_config: None,
->>>>>>> 137472b7
     };
 
     let res = execute(deps.as_mut(), mock_env(), info, msg);
@@ -493,12 +478,9 @@
         epoch_interval: None,
         max_holders: Some(15),
         max_tickets_per_depositor: None,
-<<<<<<< HEAD
         paused: None,
-=======
 
         lotto_winner_boost_config: None,
->>>>>>> 137472b7
     };
 
     let res = execute(deps.as_mut(), mock_env(), info, msg).unwrap();
@@ -520,12 +502,9 @@
         epoch_interval: None,
         max_holders: Some(14),
         max_tickets_per_depositor: None,
-<<<<<<< HEAD
         paused: None,
-=======
 
         lotto_winner_boost_config: None,
->>>>>>> 137472b7
     };
 
     let res = execute(deps.as_mut(), mock_env(), info, msg);
@@ -545,12 +524,9 @@
         epoch_interval: None,
         max_holders: Some(101),
         max_tickets_per_depositor: None,
-<<<<<<< HEAD
         paused: None,
-=======
 
         lotto_winner_boost_config: None,
->>>>>>> 137472b7
     };
 
     let res = execute(deps.as_mut(), mock_env(), info, msg);
@@ -570,12 +546,9 @@
         epoch_interval: None,
         max_holders: None,
         max_tickets_per_depositor: Some(100),
-<<<<<<< HEAD
         paused: None,
-=======
 
         lotto_winner_boost_config: None,
->>>>>>> 137472b7
     };
 
     let res = execute(deps.as_mut(), mock_env(), info, msg).unwrap();
@@ -597,12 +570,9 @@
         epoch_interval: None,
         max_holders: None,
         max_tickets_per_depositor: None,
-<<<<<<< HEAD
         paused: None,
-=======
 
         lotto_winner_boost_config: None,
->>>>>>> 137472b7
     };
 
     let res = execute(deps.as_mut(), mock_env(), info, msg);
@@ -697,12 +667,9 @@
         epoch_interval: None,
         max_holders: None,
         max_tickets_per_depositor: Some(MAX_TICKETS_PER_DEPOSITOR + 1),
-<<<<<<< HEAD
         paused: None,
-=======
 
         lotto_winner_boost_config: None,
->>>>>>> 137472b7
     };
 
     let _res = execute(deps.as_mut(), mock_env(), info, msg).unwrap();
