use crate::contract::{
    execute, instantiate, query, query_config, query_state, query_ticket_info,
    INITIAL_DEPOSIT_AMOUNT,
};
use crate::helpers::calculate_winner_prize;
use crate::mock_querier::mock_dependencies;
use crate::state::{
    query_prizes, read_depositor_info, read_lottery_info, Config, DepositorInfo, LotteryInfo,
    PrizeInfo, State, STATE,
};

use cosmwasm_bignumber::{Decimal256, Uint256};
use cosmwasm_std::testing::{mock_env, mock_info, MOCK_CONTRACT_ADDR};
use cosmwasm_std::{
    attr, from_binary, to_binary, Addr, Api, BankMsg, Coin, CosmosMsg, Decimal, DepsMut, Env,
    Response, SubMsg, Timestamp, Uint128, WasmMsg,
};
use cw20::Cw20ExecuteMsg;
use glow_protocol::distributor::ExecuteMsg as FaucetExecuteMsg;
use glow_protocol::lotto::{
    Claim, ConfigResponse, DepositorInfoResponse, ExecuteMsg, InstantiateMsg, QueryMsg,
    StateResponse,
};

use crate::error::ContractError;
use cw0::{Duration, Expiration, HOUR, WEEK};
use glow_protocol::querier::{deduct_tax, query_token_balance};
use moneymarket::market::{Cw20HookMsg, ExecuteMsg as AnchorMsg};
use std::ops::{Add, Div, Mul};
use std::str::FromStr;

const TEST_CREATOR: &str = "creator";
const ANCHOR: &str = "anchor";
const A_UST: &str = "aterra-ust";
const DENOM: &str = "uusd";
const GOV_ADDR: &str = "gov";
const DISTRIBUTOR_ADDR: &str = "distributor";

const TICKET_PRICE: u64 = 1_000_000_000; // 10_000_000 as %
const SPLIT_FACTOR: u64 = 75; // as a %
const INSTANT_WITHDRAWAL_FEE: u64 = 10; // as a %
const RESERVE_FACTOR: u64 = 5; // as a %
const MAX_HOLDERS: u8 = 10;
const RATE: u64 = 1023; // as a permille
const WEEK_TIME: u64 = 604800; // in seconds
const HOUR_TIME: u64 = 3600; // in seconds

pub(crate) fn instantiate_msg() -> InstantiateMsg {
    InstantiateMsg {
        owner: TEST_CREATOR.to_string(),
        stable_denom: DENOM.to_string(),
        anchor_contract: ANCHOR.to_string(),
        aterra_contract: A_UST.to_string(),
        lottery_interval: WEEK_TIME,
        block_time: HOUR_TIME,
        ticket_price: Decimal256::percent(TICKET_PRICE),
        max_holders: MAX_HOLDERS,
        prize_distribution: [
            Decimal256::zero(),
            Decimal256::zero(),
            Decimal256::percent(5),
            Decimal256::percent(15),
            Decimal256::percent(30),
            Decimal256::percent(50),
        ],
        target_award: Decimal256::zero(),
        reserve_factor: Decimal256::percent(RESERVE_FACTOR),
        split_factor: Decimal256::percent(SPLIT_FACTOR),
        instant_withdrawal_fee: Decimal256::percent(INSTANT_WITHDRAWAL_FEE),
        unbonding_period: WEEK_TIME,
        initial_emission_rate: Decimal256::zero(),
    }
}

fn mock_instantiate(deps: DepsMut) -> Response {
    let msg = instantiate_msg();

    let info = mock_info(
        TEST_CREATOR,
        &[Coin {
            denom: DENOM.to_string(),
            amount: Uint128::from(INITIAL_DEPOSIT_AMOUNT),
        }],
    );

    instantiate(deps, mock_env(), info, msg).expect("contract successfully executes InstantiateMsg")
}

fn mock_register_contracts(deps: DepsMut) {
    let info = mock_info(TEST_CREATOR, &[]);
    let msg = ExecuteMsg::RegisterContracts {
        gov_contract: GOV_ADDR.to_string(),
        distributor_contract: DISTRIBUTOR_ADDR.to_string(),
    };
    let _res = execute(deps, mock_env(), info, msg)
        .expect("contract successfully executes RegisterContracts");
}

#[allow(dead_code)]
fn mock_env_height(height: u64, time: u64) -> Env {
    let mut env = mock_env();
    env.block.height = height;
    env.block.time = Timestamp::from_seconds(time);
    env
}

#[test]
fn proper_initialization() {
    let mut deps = mock_dependencies(&[Coin {
        denom: DENOM.to_string(),
        amount: Uint128::from(INITIAL_DEPOSIT_AMOUNT),
    }]);

    let msg = instantiate_msg();
    let info = mock_info(
        TEST_CREATOR,
        &[Coin {
            denom: DENOM.to_string(),
            amount: Uint128::from(INITIAL_DEPOSIT_AMOUNT),
        }],
    );

    let env = mock_env();

    let res = instantiate(deps.as_mut(), env.clone(), info.clone(), msg).unwrap();
    assert_eq!(0, res.messages.len());

    let config = query_config(deps.as_ref()).unwrap();

    assert_eq!(
        config,
        ConfigResponse {
            owner: TEST_CREATOR.to_string(),
            a_terra_contract: A_UST.to_string(),
            gov_contract: "".to_string(),
            distributor_contract: "".to_string(),
            anchor_contract: ANCHOR.to_string(),
            stable_denom: DENOM.to_string(),
            lottery_interval: WEEK,
            block_time: HOUR,
            ticket_price: Decimal256::percent(TICKET_PRICE),
            max_holders: MAX_HOLDERS,
            prize_distribution: [
                Decimal256::zero(),
                Decimal256::zero(),
                Decimal256::percent(5),
                Decimal256::percent(15),
                Decimal256::percent(30),
                Decimal256::percent(50)
            ],
            target_award: Decimal256::zero(),
            reserve_factor: Decimal256::percent(RESERVE_FACTOR),
            split_factor: Decimal256::percent(SPLIT_FACTOR),
            instant_withdrawal_fee: Decimal256::percent(INSTANT_WITHDRAWAL_FEE),
            unbonding_period: WEEK
        }
    );

    // Register contracts
    let msg = ExecuteMsg::RegisterContracts {
        gov_contract: GOV_ADDR.to_string(),
        distributor_contract: DISTRIBUTOR_ADDR.to_string(),
    };

    let _res = execute(deps.as_mut(), env.clone(), info.clone(), msg.clone()).unwrap();
    let config = query_config(deps.as_ref()).unwrap();
    assert_eq!(config.gov_contract, GOV_ADDR.to_string());
    assert_eq!(config.distributor_contract, DISTRIBUTOR_ADDR.to_string());

    let state = query_state(deps.as_ref(), env.clone(), None).unwrap();
    assert_eq!(
        state,
        StateResponse {
            total_tickets: Uint256::zero(),
            total_reserve: Decimal256::zero(),
            total_deposits: Decimal256::zero(),
            lottery_deposits: Decimal256::zero(),
            shares_supply: Decimal256::zero(),
            deposit_shares: Decimal256::zero(),
            award_available: Decimal256::from_uint256(INITIAL_DEPOSIT_AMOUNT),
            current_lottery: 0,
            next_lottery_time: WEEK.after(&mock_env().block),
            last_reward_updated: 12345, // hard-coded
            global_reward_index: Decimal256::zero(),
            glow_emission_rate: Decimal256::zero(),
        }
    );

    // Cannot register contracts again
    let res = execute(deps.as_mut(), env, info, msg);

    match res {
        Err(ContractError::AlreadyRegistered {}) => {}
        _ => panic!("DO NOT ENTER HERE"),
    }
}

#[test]
fn update_config() {
    let mut deps = mock_dependencies(&[]);

    mock_instantiate(deps.as_mut());
    mock_register_contracts(deps.as_mut());

    // update owner
    let info = mock_info(TEST_CREATOR, &[]);

    let msg = ExecuteMsg::UpdateConfig {
        owner: Some("owner1".to_string()),
        lottery_interval: None,
        block_time: None,
        ticket_price: None,
        prize_distribution: None,
        reserve_factor: None,
        split_factor: None,
        unbonding_period: None,
    };
    let res = execute(deps.as_mut(), mock_env(), info, msg).unwrap();
    assert_eq!(0, res.messages.len());

    // Check owner has changed
    let res = query(deps.as_ref(), mock_env(), QueryMsg::Config {}).unwrap();
    let config_response: ConfigResponse = from_binary(&res).unwrap();

    assert_eq!("owner1".to_string(), config_response.owner);

    // update lottery interval to 30 minutes
    let info = mock_info("owner1", &[]);
    let msg = ExecuteMsg::UpdateConfig {
        owner: None,
        lottery_interval: Some(1800),
        block_time: None,
        ticket_price: None,
        prize_distribution: None,
        reserve_factor: None,
        split_factor: None,
        unbonding_period: None,
    };

    let res = execute(deps.as_mut(), mock_env(), info.clone(), msg).unwrap();
    assert_eq!(0, res.messages.len());

    // check lottery_interval has changed
    let res = query(deps.as_ref(), mock_env(), QueryMsg::Config {}).unwrap();
    let config_response: ConfigResponse = from_binary(&res).unwrap();
    assert_eq!(config_response.lottery_interval, Duration::Time(1800));

    // update reserve_factor to 1%
    let msg = ExecuteMsg::UpdateConfig {
        owner: None,
        lottery_interval: None,
        block_time: None,
        ticket_price: None,
        prize_distribution: None,
        reserve_factor: Some(Decimal256::percent(1)),
        split_factor: None,
        unbonding_period: None,
    };

    let res = execute(deps.as_mut(), mock_env(), info, msg).unwrap();
    assert_eq!(0, res.messages.len());

    // check reserve_factor has changed
    let res = query(deps.as_ref(), mock_env(), QueryMsg::Config {}).unwrap();
    let config_response: ConfigResponse = from_binary(&res).unwrap();
    assert_eq!(config_response.reserve_factor, Decimal256::percent(1));

    // check only owner can update config
    let info = mock_info("owner2", &[]);
    let msg = ExecuteMsg::UpdateConfig {
        owner: None,
        lottery_interval: Some(1800),
        block_time: None,
        ticket_price: None,
        prize_distribution: None,
        reserve_factor: None,
        split_factor: None,
        unbonding_period: None,
    };

    let res = execute(deps.as_mut(), mock_env(), info, msg);
    match res {
        Err(ContractError::Unauthorized {}) => {}
        _ => panic!("Must return unauthorized error"),
    }
}

#[test]
fn deposit() {
    // Initialize contract
    let mut deps = mock_dependencies(&[]);

    mock_instantiate(deps.as_mut());
    mock_register_contracts(deps.as_mut());

    // Must deposit stable_denom coins
    let msg = ExecuteMsg::Deposit {
        combinations: vec![String::from("13579"), String::from("34567")],
    };
    let info = mock_info(
        "addr0000",
        &[Coin {
            denom: "ukrw".to_string(),
            amount: (Decimal256::percent(TICKET_PRICE) * Uint256::one()).into(),
        }],
    );

    let res = execute(deps.as_mut(), mock_env(), info, msg.clone());
    match res {
        Err(ContractError::InvalidDepositAmount {}) => {}
        _ => panic!("DO NOT ENTER HERE"),
    }

    // correct base denom, zero deposit
    let info = mock_info(
        "addr0000",
        &[Coin {
            denom: DENOM.to_string(),
            amount: Uint128::zero(),
        }],
    );

    let res = execute(deps.as_mut(), mock_env(), info, msg);
    match res {
        Err(ContractError::InvalidDepositAmount {}) => {}
        _ => panic!("DO NOT ENTER HERE"),
    }

    // Invalid ticket sequence - more number of digits
    let msg = ExecuteMsg::Deposit {
        combinations: vec![String::from("135797"), String::from("34567")],
    };
    let info = mock_info(
        "addr0000",
        &[Coin {
            denom: DENOM.to_string(),
            amount: (Decimal256::percent(TICKET_PRICE * 2u64) * Uint256::one()).into(),
        }],
    );
    let res = execute(deps.as_mut(), mock_env(), info.clone(), msg);
    match res {
        Err(ContractError::InvalidSequence {}) => {}
        _ => panic!("DO NOT ENTER HERE"),
    }

    // Invalid ticket sequence - less number of digits
    let msg = ExecuteMsg::Deposit {
        combinations: vec![String::from("13579"), String::from("3457")],
    };

    let res = execute(deps.as_mut(), mock_env(), info.clone(), msg);
    match res {
        Err(ContractError::InvalidSequence {}) => {}
        _ => panic!("DO NOT ENTER HERE"),
    }

    // Invalid ticket sequence - only numbers allowed
    let msg = ExecuteMsg::Deposit {
        combinations: vec![String::from("135w9"), String::from("34567")],
    };
    let res = execute(deps.as_mut(), mock_env(), info.clone(), msg);
    match res {
        Err(ContractError::InvalidSequence {}) => {}
        _ => panic!("DO NOT ENTER HERE"),
    }

    // Correct deposit - buys two tickets
    let msg = ExecuteMsg::Deposit {
        combinations: vec![String::from("13579"), String::from("34567")],
    };

    // Mock aUST-UST exchange rate
    deps.querier.with_exchange_rate(Decimal256::permille(RATE));

    let res = execute(deps.as_mut(), mock_env(), info, msg).unwrap();

    // Check address of sender was stored correctly in both sequence buckets
    assert_eq!(
        query_ticket_info(deps.as_ref(), String::from("13579"))
            .unwrap()
            .holders,
        vec![Addr::unchecked("addr0000")]
    );
    assert_eq!(
        query_ticket_info(deps.as_ref(), String::from("34567"))
            .unwrap()
            .holders,
        vec![Addr::unchecked("addr0000")]
    );

    // Check depositor info was updated correctly
    assert_eq!(
        read_depositor_info(
            deps.as_ref().storage,
            &deps.api.addr_validate("addr0000").unwrap()
        ),
        DepositorInfo {
            deposit_amount: Decimal256::percent(TICKET_PRICE * 2u64),
            shares: Decimal256::percent(TICKET_PRICE * 2u64) / Decimal256::permille(RATE),
            reward_index: Decimal256::zero(),
            pending_rewards: Decimal256::zero(),
            sponsor_amount: Decimal256::zero(),
            tickets: vec![String::from("13579"), String::from("34567")],
            unbonding_info: vec![]
        }
    );

    let minted_shares = Decimal256::percent(TICKET_PRICE * 2u64).div(Decimal256::permille(RATE));

    assert_eq!(
        query_state(deps.as_ref(), mock_env(), None).unwrap(),
        StateResponse {
            total_tickets: Uint256::from(2u64),
            total_reserve: Decimal256::zero(),
            total_deposits: Decimal256::percent(TICKET_PRICE * 2u64),
            lottery_deposits: Decimal256::percent(TICKET_PRICE * 2u64)
                * Decimal256::percent(SPLIT_FACTOR),
            shares_supply: minted_shares,
            deposit_shares: minted_shares - minted_shares.mul(Decimal256::percent(SPLIT_FACTOR)),
            award_available: Decimal256::from_uint256(INITIAL_DEPOSIT_AMOUNT),
            current_lottery: 0,
            next_lottery_time: WEEK.after(&mock_env().block),
            last_reward_updated: 12345,
            global_reward_index: Decimal256::zero(),
            glow_emission_rate: Decimal256::zero(),
        }
    );

    assert_eq!(
        res.messages,
        vec![SubMsg::new(CosmosMsg::Wasm(WasmMsg::Execute {
            contract_addr: ANCHOR.to_string(),
            funds: vec![Coin {
                denom: String::from("uusd"),
                amount: (Decimal256::percent(TICKET_PRICE * 2u64) * Uint256::one()).into(),
            }],
            msg: to_binary(&AnchorMsg::DepositStable {}).unwrap(),
        }))]
    );

    assert_eq!(
        res.attributes,
        vec![
            attr("action", "batch_deposit"),
            attr("depositor", "addr0000"),
            attr(
                "deposit_amount",
                Decimal256::percent(TICKET_PRICE * 2u64).to_string()
            ),
            attr(
                "shares_minted",
                (Decimal256::percent(TICKET_PRICE * 2u64) / Decimal256::permille(RATE)).to_string()
            ),
        ]
    );

    // test round-up tickets
    let deposit_amount =
        Decimal256::percent(TICKET_PRICE) * Decimal256::from_ratio(3, 2) * Uint256::one();

    let info = mock_info(
        "addr0000",
        &[Coin {
            denom: DENOM.to_string(),
            amount: deposit_amount.into(),
        }],
    );
    let msg = ExecuteMsg::Deposit {
        combinations: vec![String::from("14657")],
    };

    let _res = execute(deps.as_mut(), mock_env(), info.clone(), msg).unwrap();

    let depositor_info = read_depositor_info(
        deps.as_ref().storage,
        &deps.api.addr_validate("addr0000").unwrap(),
    );

    assert_eq!(depositor_info.tickets.len(), 3);

    // deposit again
    let msg = ExecuteMsg::Deposit {
        combinations: vec![String::from("19876")],
    };

    let _res = execute(deps.as_mut(), mock_env(), info.clone(), msg).unwrap();

    let depositor_info = read_depositor_info(
        deps.as_ref().storage,
        &deps.api.addr_validate("addr0000").unwrap(),
    );

    assert_eq!(depositor_info.tickets.len(), 5);

    let msg = ExecuteMsg::Deposit {
        combinations: vec![String::from("45637")],
    };

    let _res = execute(deps.as_mut(), mock_env(), info.clone(), msg).unwrap();

    let depositor_info = read_depositor_info(
        deps.as_ref().storage,
        &deps.api.addr_validate("addr0000").unwrap(),
    );

    assert_eq!(depositor_info.tickets.len(), 6);

    let msg = ExecuteMsg::Deposit {
        combinations: vec![String::from("45639")],
    };

    let _res = execute(deps.as_mut(), mock_env(), info.clone(), msg).unwrap();

    let depositor_info = read_depositor_info(
        deps.as_ref().storage,
        &deps.api.addr_validate("addr0000").unwrap(),
    );

    assert_eq!(depositor_info.tickets.len(), 8);

    // Test sequential buys of the same ticket by the same address (should fail)
    let msg = ExecuteMsg::Deposit {
        combinations: vec![String::from("88888")],
    };

    let _res = execute(deps.as_mut(), mock_env(), info.clone(), msg).unwrap();

    let msg = ExecuteMsg::Deposit {
        combinations: vec![String::from("88888")],
    };

    // We let users have a repeated ticket
    let _res = execute(deps.as_mut(), mock_env(), info.clone(), msg).unwrap();

    // Ticket is already owner by 10 holders
    let addresses_count = 10u64;
    let addresses_range = 0..addresses_count;
    let addresses = addresses_range
        .map(|c| format!("addr{:0>4}", c))
        .collect::<Vec<String>>();

    // Mock aUST-UST exchange rate
    deps.querier.with_exchange_rate(Decimal256::permille(RATE));

    for (index, address) in addresses.iter().enumerate() {
        // Users buys winning ticket
        let msg = ExecuteMsg::Deposit {
            combinations: vec![String::from("66666")],
        };
        let info = mock_info(
            address.as_str(),
            &[Coin {
                denom: "uusd".to_string(),
                amount: (Decimal256::percent(TICKET_PRICE) * Uint256::one()).into(),
            }],
        );

        let _res = execute(deps.as_mut(), mock_env(), info, msg).unwrap();
    }

    let holders = query_ticket_info(deps.as_ref(), String::from("66666"))
        .unwrap()
        .holders;
    println!("holders: {:?}", holders);
    println!("len: {:?}", holders.len());

    // 11th holder with same sequence, should fail
    let msg = ExecuteMsg::Deposit {
        combinations: vec![String::from("66666")],
    };
    let info = mock_info(
        "addr1111",
        &[Coin {
            denom: "uusd".to_string(),
            amount: (Decimal256::percent(TICKET_PRICE) * Uint256::one()).into(),
        }],
    );

    let res = execute(deps.as_mut(), mock_env(), info, msg);
    match res {
        Err(ContractError::InvalidHolderSequence {}) => {}
        _ => panic!("DO NOT ENTER HERE"),
    }
}

#[test]
fn gift_tickets() {
    // Initialize contract
    let mut deps = mock_dependencies(&[]);

    mock_instantiate(deps.as_mut());
    mock_register_contracts(deps.as_mut());

    // Must deposit stable_denom coins
    let msg = ExecuteMsg::Gift {
        combinations: vec![String::from("13579"), String::from("34567")],
        recipient: "addr1111".to_string(),
    };
    let info = mock_info(
        "addr0000",
        &[Coin {
            denom: "ukrw".to_string(),
            amount: (Decimal256::percent(TICKET_PRICE) * Uint256::one()).into(),
        }],
    );

    let res = execute(deps.as_mut(), mock_env(), info, msg.clone());
    match res {
        Err(ContractError::InvalidGiftAmount {}) => {}
        _ => panic!("DO NOT ENTER HERE"),
    }

    // correct base denom, zero deposit
    let info = mock_info(
        "addr0000",
        &[Coin {
            denom: "uusd".to_string(),
            amount: Uint128::zero(),
        }],
    );

    let res = execute(deps.as_mut(), mock_env(), info, msg.clone());
    match res {
        Err(ContractError::InvalidGiftAmount {}) => {}
        _ => panic!("DO NOT ENTER HERE"),
    }

    let wrong_amount = Decimal256::percent(TICKET_PRICE * 4);

    // correct base denom, deposit different to TICKET_PRICE
    let info = mock_info(
        "addr0000",
        &[Coin {
            denom: "uusd".to_string(),
            amount: (wrong_amount * Uint256::one()).into(),
        }],
    );

    let res = execute(deps.as_mut(), mock_env(), info, msg);

    //TODO: Revise this. Clippy complains as variables not being used
    let _amount_required = TICKET_PRICE * 2u64;
    match res {
        Err(ContractError::InsufficientGiftDepositAmount(_amount_required)) => {}
        _ => panic!("DO NOT ENTER HERE"),
    }
    // Invalid recipient - you cannot make a gift to yourself
    let msg = ExecuteMsg::Gift {
        combinations: vec![String::from("13597"), String::from("34567")],
        recipient: "addr0000".to_string(),
    };
    let info = mock_info(
        "addr0000",
        &[Coin {
            denom: "uusd".to_string(),
            amount: (Decimal256::percent(TICKET_PRICE * 2u64) * Uint256::one()).into(),
        }],
    );
    let res = execute(deps.as_mut(), mock_env(), info, msg);
    match res {
        Err(ContractError::InvalidGift {}) => {}
        _ => panic!("DO NOT ENTER HERE"),
    }

    // Invalid ticket sequence - more number of digits
    let msg = ExecuteMsg::Gift {
        combinations: vec![String::from("135797"), String::from("34567")],
        recipient: "addr1111".to_string(),
    };
    let info = mock_info(
        "addr0000",
        &[Coin {
            denom: DENOM.to_string(),
            amount: (Decimal256::percent(TICKET_PRICE * 2u64) * Uint256::one()).into(),
        }],
    );
    let res = execute(deps.as_mut(), mock_env(), info, msg);
    match res {
        Err(ContractError::InvalidSequence {}) => {}
        _ => panic!("DO NOT ENTER HERE"),
    }

    // Invalid ticket sequence - less number of digits
    let msg = ExecuteMsg::Gift {
        combinations: vec![String::from("13579"), String::from("3457")],
        recipient: "addr1111".to_string(),
    };
    let info = mock_info(
        "addr0000",
        &[Coin {
            denom: "uusd".to_string(),
            amount: (Decimal256::percent(TICKET_PRICE * 2u64) * Uint256::one()).into(),
        }],
    );
    let res = execute(deps.as_mut(), mock_env(), info.clone(), msg);
    match res {
        Err(ContractError::InvalidSequence {}) => {}
        _ => panic!("DO NOT ENTER HERE"),
    }

    // Invalid ticket sequence - only numbers allowed
    let msg = ExecuteMsg::Gift {
        combinations: vec![String::from("135w9"), String::from("34567")],
        recipient: "addr1111".to_string(),
    };

    let res = execute(deps.as_mut(), mock_env(), info.clone(), msg);
    match res {
        Err(ContractError::InvalidSequence {}) => {}
        _ => panic!("DO NOT ENTER HERE"),
    }

    // Correct gift - gifts two tickets
    let msg = ExecuteMsg::Gift {
        combinations: vec![String::from("13579"), String::from("34567")],
        recipient: "addr1111".to_string(),
    };

    // Mock aUST-UST exchange rate
    deps.querier.with_exchange_rate(Decimal256::permille(RATE));

    let res = execute(deps.as_mut(), mock_env(), info, msg).unwrap();

    // Check address of sender was stored correctly in both sequence buckets
    assert_eq!(
        query_ticket_info(deps.as_ref(), String::from("13579"))
            .unwrap()
            .holders,
        vec![deps.api.addr_validate("addr1111").unwrap()]
    );
    assert_eq!(
        query_ticket_info(deps.as_ref(), String::from("34567"))
            .unwrap()
            .holders,
        vec![deps.api.addr_validate("addr1111").unwrap()]
    );

    // Check depositor info was updated correctly
    assert_eq!(
        read_depositor_info(
            deps.as_ref().storage,
            &deps.api.addr_validate("addr1111").unwrap()
        ),
        DepositorInfo {
            deposit_amount: Decimal256::percent(TICKET_PRICE * 2u64),
            shares: Decimal256::percent(TICKET_PRICE * 2u64) / Decimal256::permille(RATE),
            reward_index: Decimal256::zero(),
            pending_rewards: Decimal256::zero(),
            sponsor_amount: Decimal256::zero(),
            tickets: vec![String::from("13579"), String::from("34567")],
            unbonding_info: vec![]
        }
    );

    let minted_shares = Decimal256::percent(TICKET_PRICE * 2u64).div(Decimal256::permille(RATE));

    assert_eq!(
        query_state(deps.as_ref(), mock_env(), None).unwrap(),
        StateResponse {
            total_tickets: Uint256::from(2u64),
            total_reserve: Decimal256::zero(),
            total_deposits: Decimal256::percent(TICKET_PRICE * 2u64),
            lottery_deposits: Decimal256::percent(TICKET_PRICE * 2u64)
                * Decimal256::percent(SPLIT_FACTOR),
            shares_supply: minted_shares,
            deposit_shares: minted_shares - minted_shares.mul(Decimal256::percent(SPLIT_FACTOR)),
            award_available: Decimal256::from_uint256(INITIAL_DEPOSIT_AMOUNT),
            current_lottery: 0,
            next_lottery_time: WEEK.after(&mock_env().block),
            last_reward_updated: 12345,
            global_reward_index: Decimal256::zero(),
            glow_emission_rate: Decimal256::zero(),
        }
    );

    assert_eq!(
        res.messages,
        vec![SubMsg::new(CosmosMsg::Wasm(WasmMsg::Execute {
            contract_addr: ANCHOR.to_string(),
            funds: vec![Coin {
                denom: DENOM.to_string(),
                amount: (Decimal256::percent(TICKET_PRICE * 2u64) * Uint256::one()).into(),
            }],
            msg: to_binary(&AnchorMsg::DepositStable {}).unwrap(),
        }))]
    );

    assert_eq!(
        res.attributes,
        vec![
            attr("action", "gift_tickets"),
            attr("gifter", "addr0000"),
            attr("recipient", "addr1111"),
            attr(
                "deposit_amount",
                Decimal256::percent(TICKET_PRICE * 2u64).to_string()
            ),
            attr("tickets", 2u64.to_string()),
            attr(
                "shares_minted",
                (Decimal256::percent(TICKET_PRICE * 2u64) / Decimal256::permille(RATE)).to_string()
            ),
        ]
    );
}

<<<<<<< HEAD
#[test]
fn sponsor() {
    // Initialize contract
    let mut deps = mock_dependencies(&[]);

    mock_instantiate(deps.as_mut());
    mock_register_contracts(deps.as_mut());

    let sponsor_amount = 100_000_000u128;

    // Mock aUST-UST exchange rate
    deps.querier.with_exchange_rate(Decimal256::permille(RATE));

    deps.querier.with_tax(
        Decimal::percent(1),
        &[(&"uusd".to_string(), &Uint128::from(1_000_000u128))],
    );

    // Address sponsor
    let info = mock_info(
        "addr0001",
        &[Coin {
            denom: "uusd".to_string(),
            amount: Uint128::from(sponsor_amount),
        }],
    );

    let msg = ExecuteMsg::Sponsor { award: None };

    let _res = execute(deps.as_mut(), mock_env(), info, msg.clone());
    // println!("{:?}", _res);

    let depositor_info = read_depositor_info(
        deps.as_ref().storage,
        &deps.api.addr_validate("addr0001").unwrap(),
    );

    let state = query_state(deps.as_ref(), None).unwrap();

    let sponsor_amount_minus_tax = deduct_tax(
        deps.as_ref(),
        Coin {
            denom: String::from("uusd"),
            amount: Uint128::from(sponsor_amount),
        },
    )
    .unwrap()
    .amount;

    let minted_shares =
        Decimal256::from_uint256(sponsor_amount_minus_tax) / Decimal256::permille(RATE);

    assert_eq!(
        depositor_info.sponsor_amount,
        Decimal256::from_uint256(sponsor_amount_minus_tax)
    );

    assert_eq!(state.shares_supply, minted_shares);

    // withdraw sponsor

    let app_shares = (Decimal256::from_uint256(sponsor_amount_minus_tax)
        / Decimal256::permille(RATE))
        * Uint256::one();

    deps.querier.with_token_balances(&[(
        &A_UST.to_string(),
        &[(&MOCK_CONTRACT_ADDR.to_string(), &app_shares.into())],
    )]);

    let info = mock_info("addr0001", &[]);
    let msg = ExecuteMsg::SponsorWithdraw {};
    let _res = execute(deps.as_mut(), mock_env(), info, msg).unwrap();

    let depositor_info = read_depositor_info(
        deps.as_ref().storage,
        &deps.api.addr_validate("addr0001").unwrap(),
    );

    let state = query_state(deps.as_ref(), None).unwrap();

    assert_eq!(depositor_info.sponsor_amount, Decimal256::zero());
    assert_eq!(state.shares_supply, Decimal256::zero());
}

=======
>>>>>>> 01712930
#[test]
fn withdraw() {
    // Initialize contract
    let mut deps = mock_dependencies(&[Coin {
        denom: DENOM.to_string(),
        amount: Uint128::from(INITIAL_DEPOSIT_AMOUNT),
    }]);

    mock_instantiate(deps.as_mut());
    mock_register_contracts(deps.as_mut());

    let deposit_amount = (Decimal256::percent(TICKET_PRICE) * Uint256::one()).into();

    // Address buys one ticket
    let info = mock_info(
        "addr0001",
        &[Coin {
            denom: "uusd".to_string(),
            amount: deposit_amount,
        }],
    );

    let msg = ExecuteMsg::Deposit {
        combinations: vec![String::from("23456")],
    };

    // Mock aUST-UST exchange rate
    deps.querier.with_exchange_rate(Decimal256::permille(RATE));
    let _res = execute(deps.as_mut(), mock_env(), info, msg).unwrap();

    // Add 1 to account for rounding error
    let shares = Uint256::one()
        + (Decimal256::percent(TICKET_PRICE) / Decimal256::permille(RATE)) * Uint256::one();

    let info = mock_info("addr0001", &[]);

    let msg = ExecuteMsg::Withdraw {
        amount: None,
        instant: None,
    };

    deps.querier.update_balance(
        MOCK_CONTRACT_ADDR.to_string(),
        vec![Coin {
            denom: "uusd".to_string(),
            amount: Uint128::from(INITIAL_DEPOSIT_AMOUNT) + deposit_amount,
        }],
    );

    deps.querier.with_token_balances(&[(
        &A_UST.to_string(),
        &[(&MOCK_CONTRACT_ADDR.to_string(), &shares.into())],
    )]);

    // Correct withdraw, user has 1 ticket to be withdrawn
    let res = execute(deps.as_mut(), mock_env(), info, msg).unwrap();

    let empty_addr: Vec<Addr> = vec![];
    // Check address of sender was removed correctly in the sequence bucket
    assert_eq!(
        query_ticket_info(deps.as_ref(), String::from("23456"))
            .unwrap()
            .holders,
        empty_addr
    );

    deps.querier.with_tax(
        Decimal::percent(1),
        &[(&"uusd".to_string(), &Uint128::from(1000000u128))],
    );

    let _redeem_amount = deduct_tax(
        deps.as_ref(),
        Coin {
            denom: String::from("uusd"),
            amount: (Decimal256::percent(TICKET_PRICE) * Uint256::one()).into(),
        },
    )
    .unwrap()
    .amount;

    // Check depositor info was updated correctly
    assert_eq!(
        read_depositor_info(
            deps.as_ref().storage,
            &deps.api.addr_validate("addr0001").unwrap()
        ),
        DepositorInfo {
            deposit_amount: Decimal256::zero(),
            shares: Decimal256::zero(),
            reward_index: Decimal256::zero(),
            pending_rewards: Decimal256::zero(),
            sponsor_amount: Decimal256::zero(),
            tickets: vec![],
            unbonding_info: vec![Claim {
                amount: Decimal256::from_uint256(Uint256::from(10000000u128)),
                release_at: WEEK.after(&mock_env().block),
            }]
        }
    );

    assert_eq!(
        query_state(deps.as_ref(), mock_env(), None).unwrap(),
        StateResponse {
            total_tickets: Uint256::zero(),
            total_reserve: Decimal256::zero(),
            total_deposits: Decimal256::zero(),
            lottery_deposits: Decimal256::zero(),
            shares_supply: Decimal256::zero(),
            deposit_shares: Decimal256::zero(),
            award_available: Decimal256::from_uint256(INITIAL_DEPOSIT_AMOUNT),
            current_lottery: 0,
            next_lottery_time: WEEK.after(&mock_env().block),
            last_reward_updated: 12345,
            global_reward_index: Decimal256::zero(),
            glow_emission_rate: Decimal256::zero(),
        }
    );

    assert_eq!(
        res.messages,
        vec![SubMsg::new(CosmosMsg::Wasm(WasmMsg::Execute {
            contract_addr: A_UST.to_string(),
            funds: vec![],
            msg: to_binary(&Cw20ExecuteMsg::Send {
                contract: ANCHOR.to_string(),
                amount: shares.into(),
                msg: to_binary(&Cw20HookMsg::RedeemStable {}).unwrap(),
            })
            .unwrap(),
        }))]
    );

    assert_eq!(
        res.attributes,
        vec![
            attr("action", "withdraw_ticket"),
            attr("depositor", "addr0001"),
            attr("tickets_amount", 1u64.to_string()),
            attr("redeem_amount_anchor", shares.to_string()),
            attr(
                "redeem_stable_amount",
                Decimal256::from_str("10000000").unwrap().to_string()
            ),
            attr("instant_withdrawal_fee", Decimal256::zero().to_string())
        ]
    );

    // Withdraw with a given amount
    for index in 0..10 {
        // Users buys winning ticket
        let msg = ExecuteMsg::Deposit {
            combinations: vec![format!("{:0>5}", index)],
            // combinations: vec![String::from("00000")],
        };
        let info = mock_info(
            "addr2222",
            &[Coin {
                denom: "uusd".to_string(),
                amount: (Decimal256::percent(TICKET_PRICE) * Uint256::one()).into(),
            }],
        );

        let _res = execute(deps.as_mut(), mock_env(), info, msg).unwrap();
    }

    let dep = read_depositor_info(
        deps.as_ref().storage,
        &deps.api.addr_validate("addr2222").unwrap(),
    );

    println!("depositor: {:?}", dep);
    // Add 1 to account for rounding error
    let shares = Uint256::one()
        + (Decimal256::percent(TICKET_PRICE * 10) / Decimal256::permille(RATE)) * Uint256::one();

    let info = mock_info("addr2222", &[]);

    // Withdraws half of its tickets
    let msg = ExecuteMsg::Withdraw {
        amount: Some((Decimal256::percent(5 * TICKET_PRICE) * Uint256::one()).into()),
        instant: None,
    };

    deps.querier.update_balance(
        MOCK_CONTRACT_ADDR.to_string(),
        vec![Coin {
            denom: "uusd".to_string(),
            amount: Uint128::from(INITIAL_DEPOSIT_AMOUNT) + deposit_amount,
        }],
    );

    deps.querier.with_token_balances(&[(
        &A_UST.to_string(),
        &[(&MOCK_CONTRACT_ADDR.to_string(), &shares.into())],
    )]);

    // Correct withdraw, user has 5 tickets to be withdrawn
    let res = execute(deps.as_mut(), mock_env(), info.clone(), msg).unwrap();

    // Check depositor info was updated correctly
    assert_eq!(
        read_depositor_info(
            deps.as_ref().storage,
            &deps.api.addr_validate("addr2222").unwrap()
        )
        .tickets,
        vec![
            String::from("00005"),
            String::from("00006"),
            String::from("00007"),
            String::from("00008"),
            String::from("00009")
        ]
    );

    assert_eq!(
        query_state(deps.as_ref(), mock_env(), None)
            .unwrap()
            .total_tickets,
        Uint256::from(5u64)
    );

    // Check ticket map is updated correctly
    assert_eq!(
        query_ticket_info(deps.as_ref(), String::from("00002"))
            .unwrap()
            .holders,
        empty_addr
    );

    assert_eq!(
        query_ticket_info(deps.as_ref(), String::from("00005"))
            .unwrap()
            .holders,
        vec![Addr::unchecked("addr2222")]
    );

    // Withdraws a very small amount, burns a ticket as rounding
    let msg = ExecuteMsg::Withdraw {
        amount: Some(Uint128::from(1u128)),
        instant: None,
    };

    // Correct withdraw, one ticket gets withdrawn
    let _res = execute(deps.as_mut(), mock_env(), info.clone(), msg).unwrap();

    // Check depositor info was updated correctly
    assert_eq!(
        read_depositor_info(
            deps.as_ref().storage,
            &deps.api.addr_validate("addr2222").unwrap()
        )
        .tickets,
        vec![
            String::from("00006"),
            String::from("00007"),
            String::from("00008"),
            String::from("00009")
        ]
    );

    assert_eq!(
        query_state(deps.as_ref(), mock_env(), None)
            .unwrap()
            .total_tickets,
        Uint256::from(4u64)
    );
    // Check ticket map is updated correctly
    assert_eq!(
        query_ticket_info(deps.as_ref(), String::from("00005"))
            .unwrap()
            .holders,
        empty_addr
    );
}

#[test]
fn instant_withdraw() {
    // Initialize contract
    let mut deps = mock_dependencies(&[]);

    mock_instantiate(deps.as_mut());
    mock_register_contracts(deps.as_mut());

    let deposit_amount = (Decimal256::percent(TICKET_PRICE) * Uint256::one()).into();

    // Address buys one ticket
    let info = mock_info(
        "addr0001",
        &[Coin {
            denom: DENOM.to_string(),
            amount: deposit_amount,
        }],
    );

    let msg = ExecuteMsg::Deposit {
        combinations: vec![String::from("23456")],
    };

    // Mock aUST-UST exchange rate
    deps.querier.with_exchange_rate(Decimal256::permille(RATE));
    let _res = execute(deps.as_mut(), mock_env(), info, msg).unwrap();

    let shares = Uint256::one()
        + (Decimal256::percent(TICKET_PRICE) / Decimal256::permille(RATE)) * Uint256::one();

    let info = mock_info("addr0001", &[]);

    let msg = ExecuteMsg::Withdraw {
        amount: None,
        instant: Some(true),
    };

    deps.querier.update_balance(
        MOCK_CONTRACT_ADDR.to_string(),
        vec![Coin {
            denom: "uusd".to_string(),
            amount: Uint128::from(INITIAL_DEPOSIT_AMOUNT) + deposit_amount,
        }],
    );

    deps.querier.with_token_balances(&[(
        &A_UST.to_string(),
        &[(&MOCK_CONTRACT_ADDR.to_string(), &shares.into())],
    )]);

    // Correct withdraw, user has 1 ticket to be withdrawn
    let res = execute(deps.as_mut(), mock_env(), info.clone(), msg).unwrap();

    let empty_addr: Vec<Addr> = vec![];

    // Check address of sender was removed correctly in the sequence bucket
    assert_eq!(
        query_ticket_info(deps.as_ref(), String::from("23456"))
            .unwrap()
            .holders,
        empty_addr
    );

    deps.querier.with_tax(
        Decimal::percent(1),
        &[(&"uusd".to_string(), &Uint128::from(1000000u128))],
    );

    let _redeem_amount = deduct_tax(
        deps.as_ref(),
        Coin {
            denom: String::from("uusd"),
            amount: (Decimal256::percent(TICKET_PRICE) * Uint256::one()).into(),
        },
    )
    .unwrap()
    .amount;

    // Check depositor info was updated correctly
    assert_eq!(
        read_depositor_info(&deps.storage, &deps.api.addr_validate("addr0001").unwrap()),
        DepositorInfo {
            deposit_amount: Decimal256::zero(),
            shares: Decimal256::zero(),
            reward_index: Decimal256::zero(),
            pending_rewards: Decimal256::zero(),
            sponsor_amount: Decimal256::zero(),
            tickets: vec![],
            unbonding_info: vec![]
        }
    );

    assert_eq!(
        query_state(deps.as_ref(), mock_env(), None).unwrap(),
        StateResponse {
            total_tickets: Uint256::zero(),
            total_reserve: Decimal256::zero(),
            total_deposits: Decimal256::zero(),
            lottery_deposits: Decimal256::zero(),
            shares_supply: Decimal256::zero(),
            deposit_shares: Decimal256::zero(),
            award_available: Decimal256::from_uint256(INITIAL_DEPOSIT_AMOUNT),
            current_lottery: 0,
            next_lottery_time: WEEK.after(&mock_env().block),
            last_reward_updated: 12345,
            global_reward_index: Decimal256::zero(),
            glow_emission_rate: Decimal256::zero(),
        }
    );

    assert_eq!(
        res.messages,
        vec![
            SubMsg::new(CosmosMsg::Wasm(WasmMsg::Execute {
                contract_addr: A_UST.to_string(),
                funds: vec![],
                msg: to_binary(&Cw20ExecuteMsg::Send {
                    contract: ANCHOR.to_string(),
                    amount: shares.into(),
                    msg: to_binary(&Cw20HookMsg::RedeemStable {}).unwrap(),
                })
                .unwrap(),
            })),
            SubMsg::new(CosmosMsg::Bank(BankMsg::Send {
                to_address: info.sender.to_string(),
                amount: vec![Coin {
                    denom: "uusd".to_string(),
                    amount: Uint128::from(9000000u128)
                }],
            }))
        ]
    );

    assert_eq!(
        res.attributes,
        vec![
            attr("action", "withdraw_ticket"),
            attr("depositor", "addr0001"),
            attr("tickets_amount", 1u64.to_string()),
            attr("redeem_amount_anchor", shares.to_string()),
            attr(
                "redeem_stable_amount",
                Decimal256::from_str("9000000").unwrap().to_string()
            ),
            attr(
                "instant_withdrawal_fee",
                Decimal256::from_str("1000000").unwrap().to_string()
            )
        ]
    )
}

#[test]
fn claim() {
    // Initialize contract
    let mut deps = mock_dependencies(&[]);

    mock_instantiate(deps.as_mut());
    mock_register_contracts(deps.as_mut());

    // Address buys one ticket
    let info = mock_info(
        "addr0001",
        &[Coin {
            denom: "uusd".to_string(),
            amount: (Decimal256::percent(TICKET_PRICE) * Uint256::one()).into(),
        }],
    );

    let msg = ExecuteMsg::Deposit {
        combinations: vec![String::from("23456")],
    };

    // Mock aUST-UST exchange rate
    deps.querier.with_exchange_rate(Decimal256::permille(RATE));
    let _res = execute(deps.as_mut(), mock_env(), info, msg).unwrap();

    // Address withdraws one ticket
    let info = mock_info("addr0001", &[]);
    let msg = ExecuteMsg::Withdraw {
        amount: None,
        instant: None,
    };

    // Add one to account for rounding error
    let shares = Uint256::one()
        + (Decimal256::percent(TICKET_PRICE) / Decimal256::permille(RATE)) * Uint256::one();

    deps.querier.with_token_balances(&[(
        &A_UST.to_string(),
        &[(&MOCK_CONTRACT_ADDR.to_string(), &shares.into())],
    )]);

    let shares = query_token_balance(
        deps.as_ref(),
        Addr::unchecked(A_UST),
        Addr::unchecked(MOCK_CONTRACT_ADDR),
    )
    .unwrap();
    let state = query_state(deps.as_ref(), mock_env(), None).unwrap();
    println!("shares: {}", shares);
    println!("pooled_deposits: {}", shares * Decimal256::permille(RATE));
    println!("total deposits: {}", state.total_deposits);

    // Correct withdraw, user has 1 ticket to be withdrawn
    let _res = execute(deps.as_mut(), mock_env(), info, msg).unwrap();

    // Claim amount that you don't have, should fail
    let info = mock_info("addr0002", &[]);
    let msg = ExecuteMsg::Claim { lottery: None };

    let res = execute(deps.as_mut(), mock_env(), info, msg);
    match res {
        Err(ContractError::InsufficientClaimableFunds {}) => {}
        _ => panic!("DO NOT ENTER HERE"),
    }

    //TODO: test insufficient funds in contract

    // Claim amount that you have, but still in unbonding state, should fail
    let info = mock_info("addr0001", &[]);
    let msg = ExecuteMsg::Claim { lottery: None };

    let mut env = mock_env();

    let res = execute(deps.as_mut(), env.clone(), info.clone(), msg);
    match res {
        Err(ContractError::InsufficientClaimableFunds {}) => {}
        _ => panic!("DO NOT ENTER HERE"),
    }

    let msg = ExecuteMsg::Claim { lottery: None };

    println!("Block time 1: {}", env.block.time);

    // Advance one week in time
    if let Duration::Time(time) = WEEK {
        env.block.time = env.block.time.plus_seconds(time * 2);
    }
    println!("Block time 2: {}", env.block.time);
    // TODO: change also the exchange rate here
    // This update is not needed (??)
    deps.querier.update_balance(
        MOCK_CONTRACT_ADDR,
        vec![Coin {
            denom: DENOM.to_string(),
            amount: Uint128::from(INITIAL_DEPOSIT_AMOUNT + 10000000u128),
        }],
    );

    let dep = read_depositor_info(&deps.storage, &deps.api.addr_validate("addr0001").unwrap());

    println!("DepositorInfo: {:x?}", dep);

    // Claim amount is already unbonded, so claim execution should work
    let res = execute(deps.as_mut(), env, info, msg).unwrap();

    // Check depositor info was updated correctly
    assert_eq!(
        read_depositor_info(&deps.storage, &deps.api.addr_validate("addr0001").unwrap()),
        DepositorInfo {
            deposit_amount: Decimal256::zero(),
            shares: Decimal256::zero(),
            reward_index: Decimal256::zero(),
            pending_rewards: Decimal256::zero(),
            sponsor_amount: Decimal256::zero(),
            tickets: vec![],
            unbonding_info: vec![]
        }
    );

    assert_eq!(
        res.messages,
        vec![SubMsg::new(CosmosMsg::Bank(BankMsg::Send {
            to_address: "addr0001".to_string(),
            amount: vec![Coin {
                denom: String::from("uusd"),
                amount: Uint128::from(10_000_000u64),
            }],
        }))]
    );

    assert_eq!(
        res.attributes,
        vec![
            attr("action", "claim"),
            attr("depositor", "addr0001"),
            attr("redeemed_amount", 10_000_000u64.to_string()),
        ]
    );
}

#[test]
fn claim_lottery_single_winner() {
    // Initialize contract
    let mut deps = mock_dependencies(&[]);

    mock_instantiate(deps.as_mut());
    mock_register_contracts(deps.as_mut());

    // Add 150_000 UST to our contract balance
    deps.querier.update_balance(
        MOCK_CONTRACT_ADDR,
        vec![Coin {
            denom: "uusd".to_string(),
            amount: Uint128::from(INITIAL_DEPOSIT_AMOUNT),
        }],
    );

    // Users buys winning ticket
    let msg = ExecuteMsg::Deposit {
        combinations: vec![String::from("00000")],
    };
    let info = mock_info(
        "addr0000",
        &[Coin {
            denom: "uusd".to_string(),
            amount: (Decimal256::percent(TICKET_PRICE) * Uint256::one()).into(),
        }],
    );

    // Mock aUST-UST exchange rate
    deps.querier.with_exchange_rate(Decimal256::permille(RATE));

    let _res = execute(deps.as_mut(), mock_env(), info, msg).unwrap();

    let address_raw = deps.api.addr_validate("addr0000").unwrap();

    // Check depositor info was updated correctly
    assert_eq!(
        read_depositor_info(deps.as_ref().storage, &address_raw),
        DepositorInfo {
            deposit_amount: Decimal256::percent(TICKET_PRICE),
            shares: Decimal256::percent(TICKET_PRICE) / Decimal256::permille(RATE),
            reward_index: Decimal256::zero(),
            pending_rewards: Decimal256::zero(),
            tickets: vec![String::from("00000")],
            unbonding_info: vec![]
        }
    );

    // Run lottery, one winner (5 hits) - should run correctly
    let info = mock_info(MOCK_CONTRACT_ADDR, &[]);

    //Advance time one week
    let mut env = mock_env();
    // Advance one week in time
    if let Duration::Time(time) = WEEK {
        env.block.time = env.block.time.plus_seconds(time);
    }

    //Add aterra balance
    deps.querier.with_token_balances(&[(
        &A_UST.to_string(),
        &[(
            &MOCK_CONTRACT_ADDR.to_string(),
            &Uint128::from(20_000_000u128),
        )],
    )]);

    // Execute Lottery
    let msg = ExecuteMsg::ExecuteLottery {};
    let _res = execute(deps.as_mut(), env.clone(), info.clone(), msg).unwrap();

    let msg = ExecuteMsg::ExecutePrize { limit: None };
    let _res = execute(deps.as_mut(), env.clone(), info, msg).unwrap();

    // Check lottery info was updated correctly

    let state = query_state(deps.as_ref(), mock_env(), None).unwrap();

    let total_prize = calculate_total_prize(
        state.shares_supply,
        state.deposit_shares,
        Decimal256::from_uint256(Uint256::from(INITIAL_DEPOSIT_AMOUNT)),
        Uint256::from(20_000_000u128),
        1,
    );

    let awarded_prize = total_prize * Decimal256::percent(50);
    println!("awarded_prize: {}", awarded_prize);

    let lottery = read_lottery_info(deps.as_ref().storage, 0u64);
    assert_eq!(
        lottery,
        LotteryInfo {
            sequence: "00000".to_string(),
            awarded: true,
            total_prizes: awarded_prize,
            number_winners: [0, 0, 0, 0, 0, 1],
            page: "".to_string()
        }
    );

    let prizes = query_prizes(deps.as_ref(), &address_raw, 0u64).unwrap();
    assert_eq!(
        prizes,
        PrizeInfo {
            claimed: false,
            matches: [0, 0, 0, 0, 0, 1]
        }
    );

    let state = query_state(deps.as_ref(), mock_env(), None).unwrap();

    assert_eq!(state.current_lottery, 1u64);
    assert_eq!(state.total_reserve, Decimal256::zero(),);

    // From the initialization of the contract
    assert_eq!(state.award_available, total_prize - awarded_prize);

    let info = mock_info("addr0000", &[]);
    let msg = ExecuteMsg::Claim {
        lottery: Some(0u64),
    };

    // Claim lottery should work, even if there are no unbonded claims
    let res = execute(deps.as_mut(), env, info, msg).unwrap();

    let prize = calculate_winner_prize(
        awarded_prize,
        prizes.matches,
        lottery.number_winners,
        query_config(deps.as_ref()).unwrap().prize_distribution,
    );

    let prizes = query_prizes(deps.as_ref(), &address_raw, 0u64).unwrap();
    assert_eq!(
        prizes,
        PrizeInfo {
            claimed: true,
            matches: [0, 0, 0, 0, 0, 1]
        }
    );

    assert_eq!(
        res.messages,
        vec![SubMsg::new(CosmosMsg::Bank(BankMsg::Send {
            to_address: "addr0000".to_string(),
            amount: vec![Coin {
                denom: String::from("uusd"),
                amount: prize,
            }],
        }))]
    );

    assert_eq!(
        res.attributes,
        vec![
            attr("action", "claim"),
            attr("depositor", "addr0000"),
            attr("redeemed_amount", prize.to_string()),
        ]
    );
}

#[test]
fn execute_lottery() {
    // Initialize contract
    let mut deps = mock_dependencies(&[]);

    mock_instantiate(deps.as_mut());
    mock_register_contracts(deps.as_mut());

    let info = mock_info(
        "addr0001",
        &[Coin {
            denom: "uusd".to_string(),
            amount: Uint128::from(1u64),
        }],
    );

    let msg = ExecuteMsg::ExecuteLottery {};

    let res = execute(deps.as_mut(), mock_env(), info, msg.clone());

    match res {
        Err(ContractError::InvalidLotteryExecution {}) => {}
        _ => panic!("DO NOT ENTER HERE"),
    }

    let mut env = mock_env();
    let info = mock_info("addr0001", &[]);
    let res = execute(deps.as_mut(), env.clone(), info.clone(), msg.clone());

    match res {
        Err(ContractError::LotteryInProgress {}) => {}
        _ => panic!("DO NOT ENTER HERE"),
    }

    // Advance one week in time
    if let Duration::Time(time) = WEEK {
        env.block.time = env.block.time.plus_seconds(time);
    }

    // Add 100 UST to our contract balance
    deps.querier.update_balance(
        MOCK_CONTRACT_ADDR,
        vec![Coin {
            denom: DENOM.to_string(),
            amount: Uint128::from(100_000_000u128),
        }],
    );

    let to_redeem = Uint256::from(10_000_000u128);

    // TODO: add test case with deposit_shares != 0

    let res = execute(deps.as_mut(), env.clone(), info, msg);

    // Lottery cannot be run with 0 tickets participating
    match res {
        Err(ContractError::InvalidLotteryExecution {}) => {}
        _ => panic!("DO NOT ENTER HERE"),
    }

    // Correct deposit - buys two tickets
    let info = mock_info(
        "addr0000",
        &[Coin {
            denom: "uusd".to_string(),
            amount: (Decimal256::percent(TICKET_PRICE * 2u64) * Uint256::one()).into(),
        }],
    );
    let msg = ExecuteMsg::Deposit {
        combinations: vec![String::from("13579"), String::from("34567")],
    };
    let _res = execute(deps.as_mut(), env.clone(), info, msg).unwrap();

    // TODO: Test with 10 and 20, to check the pooled_deposits if statement
    // Add 10 aUST to our contract balance
    deps.querier.with_token_balances(&[(
        &A_UST.to_string(),
        &[(
            &MOCK_CONTRACT_ADDR.to_string(),
            &Uint128::from(10_000_000u128),
        )],
    )]);

    // Execute lottery, now with tickets
    let lottery_msg = ExecuteMsg::ExecuteLottery {};
    let info = mock_info("addr0001", &[]);
    let res = execute(
        deps.as_mut(),
        env.clone(),
        info.clone(),
        lottery_msg.clone(),
    )
    .unwrap();

    let current_balance = Uint256::from(100_000_000u128);

    assert_eq!(res.messages, vec![]);

    assert_eq!(
        res.attributes,
        vec![
            attr("action", "execute_lottery"),
            attr("redeemed_amount", "0"),
        ]
    );

    // Execute prize
    let execute_prize_msg = ExecuteMsg::ExecutePrize { limit: None };
    let res = execute(
        deps.as_mut(),
        env.clone(),
        info.clone(),
        execute_prize_msg.clone(),
    )
    .unwrap();

    // Directly check next_lottery_time has been set up for next week
    let next_lottery_time = query_state(deps.as_ref(), mock_env(), None)
        .unwrap()
        .next_lottery_time;

    assert_eq!(
        next_lottery_time,
        Expiration::AtTime(env.block.time).add(WEEK).unwrap()
    );

    assert_eq!(res.messages, vec![]);

    assert_eq!(
        res.attributes,
        vec![
            attr("action", "execute_prize"),
            attr("total_awarded_prize", "0"),
        ]
    );

    // TODO: In this case, there should be a redeemd submsg as pooled_deposits > deposits
    // Add 20 aUST to our contract balance
    deps.querier.with_token_balances(&[(
        &A_UST.to_string(),
        &[(
            &MOCK_CONTRACT_ADDR.to_string(),
            &Uint128::from(20_000_000u128),
        )],
    )]);

    // Advance one week in time
    if let Duration::Time(time) = WEEK {
        env.block.time = env.block.time.plus_seconds(time * 2);
    }

    // Execute 2nd lottery
    let lottery_msg = ExecuteMsg::ExecuteLottery {};
    let info = mock_info("addr0001", &[]);
    let res = execute(
        deps.as_mut(),
        env.clone(),
        info.clone(),
        lottery_msg.clone(),
    )
    .unwrap();

    assert_eq!(
        res.messages,
        vec![SubMsg::new(CosmosMsg::Wasm(WasmMsg::Execute {
            contract_addr: A_UST.to_string(),
            funds: vec![],
            msg: to_binary(&Cw20ExecuteMsg::Send {
                contract: ANCHOR.to_string(),
                amount: Uint128::from(337242u128), // TODO: Do the math, not hard-coded value
                msg: to_binary(&Cw20HookMsg::RedeemStable {}).unwrap(),
            })
            .unwrap(),
        }))]
    );

    assert_eq!(
        res.attributes,
        vec![
            attr("action", "execute_lottery"),
            attr("redeemed_amount", "337242"),
        ]
    );

    // Execute prize
    let res = execute(deps.as_mut(), env.clone(), info.clone(), execute_prize_msg).unwrap();

    // Directly check next_lottery_time has been set up for next week
    let next_lottery_time = query_state(deps.as_ref(), mock_env(), None)
        .unwrap()
        .next_lottery_time;

    assert_eq!(
        next_lottery_time,
        Expiration::AtTime(env.block.time).add(WEEK).unwrap()
    );

    let state = query_state(deps.as_ref(), mock_env(), None).unwrap();
    println!("state: {:?}", state);
}

#[test]
fn execute_lottery_no_tickets() {
    // Initialize contract
    let mut deps = mock_dependencies(&[]);

    mock_instantiate(deps.as_mut());
    mock_register_contracts(deps.as_mut());

    let info = mock_info("addr0001", &[]);

    let mut env = mock_env();
    // Advance one week in time
    if let Duration::Time(time) = WEEK {
        env.block.time = env.block.time.plus_seconds(time);
    }

    // Execute Lottery
    let msg = ExecuteMsg::ExecuteLottery {};
    let res = execute(deps.as_mut(), env.clone(), info.clone(), msg);

    match res {
        Err(ContractError::InvalidLotteryExecution {}) => {}
        _ => panic!("DO NOT ENTER HERE"),
    }

    let msg = ExecuteMsg::ExecutePrize { limit: None };
    // Run lottery, no winners - should run correctly
    let res = execute(deps.as_mut(), env.clone(), info, msg);
    match res {
        Err(ContractError::InvalidLotteryPrizeExecution {}) => {}
        _ => panic!("DO NOT ENTER HERE"),
    }
}

#[test]
fn execute_prize_no_winners() {
    // Initialize contract
    let mut deps = mock_dependencies(&[]);

    mock_instantiate(deps.as_mut());
    mock_register_contracts(deps.as_mut());

    // Add 150_000 UST to our contract balance
    deps.querier.update_balance(
        MOCK_CONTRACT_ADDR,
        vec![Coin {
            denom: DENOM.to_string(),
            amount: Uint128::from(INITIAL_DEPOSIT_AMOUNT),
        }],
    );

    // Users buys a non-winning ticket
    let msg = ExecuteMsg::Deposit {
        combinations: vec![String::from("11111")],
    };
    let info = mock_info(
        "addr0000",
        &[Coin {
            denom: "uusd".to_string(),
            amount: (Decimal256::percent(TICKET_PRICE) * Uint256::one()).into(),
        }],
    );

    // Mock aUST-UST exchange rate
    deps.querier.with_exchange_rate(Decimal256::permille(RATE));

    let _res = execute(deps.as_mut(), mock_env(), info, msg).unwrap();

    let address_raw = deps.api.addr_validate("addr0000").unwrap();

    // Check depositor info was updated correctly
    assert_eq!(
        read_depositor_info(deps.as_ref().storage, &address_raw),
        DepositorInfo {
            deposit_amount: Decimal256::percent(TICKET_PRICE),
            shares: Decimal256::percent(TICKET_PRICE) / Decimal256::permille(RATE),
            reward_index: Decimal256::zero(),
            pending_rewards: Decimal256::zero(),
            sponsor_amount: Decimal256::zero(),
            tickets: vec![String::from("11111")],
            unbonding_info: vec![]
        }
    );

    //Advance time one week
    let mut env = mock_env();
    // Advance one week in time
    if let Duration::Time(time) = WEEK {
        env.block.time = env.block.time.plus_seconds(time);
    }

    //Add aterra balance
    deps.querier.with_token_balances(&[(
        &A_UST.to_string(),
        &[(
            &MOCK_CONTRACT_ADDR.to_string(),
            &Uint128::from(20_000_000u128),
        )],
    )]);

    // Run lottery, one winner (5 hits) - should run correctly
    let info = mock_info(MOCK_CONTRACT_ADDR, &[]);

    // Execute Lottery
    let msg = ExecuteMsg::ExecuteLottery {};
    let _res = execute(deps.as_mut(), env.clone(), info.clone(), msg).unwrap();

    let msg = ExecuteMsg::ExecutePrize { limit: None };
    let res = execute(deps.as_mut(), env.clone(), info, msg).unwrap();

    // Check lottery info was updated correctly
    let awarded_prize = Decimal256::zero();

    assert_eq!(
        read_lottery_info(deps.as_ref().storage, 0u64),
        LotteryInfo {
            sequence: "00000".to_string(),
            awarded: true,
            total_prizes: awarded_prize,
            number_winners: [0; 6],
            page: "".to_string()
        }
    );

    let state = query_state(deps.as_ref(), mock_env(), None).unwrap();
    assert_eq!(state.current_lottery, 1u64);
    assert_eq!(state.total_reserve, Decimal256::zero());

    // total prize = balance - old_balance - lottery_deposits
    let total_prize = Decimal256::from_uint256(Uint256::from(INITIAL_DEPOSIT_AMOUNT));

    // TODO: Calculate and avoid hard-coding
    assert_eq!(
        state.award_available,
        Decimal256::from_str("107844998.977").unwrap()
    );

    // reinvest lottery deposits
    let lottery_deposits = Decimal256::percent(TICKET_PRICE) * Decimal256::percent(SPLIT_FACTOR);

    assert_eq!(res.messages, vec![]);

    assert_eq!(
        res.attributes,
        vec![
            attr("action", "execute_prize"),
            attr("total_awarded_prize", awarded_prize.to_string()),
        ]
    );
}

#[test]
fn execute_prize_one_winner() {
    // Initialize contract
    let mut deps = mock_dependencies(&[]);

    mock_instantiate(deps.as_mut());
    mock_register_contracts(deps.as_mut());

    // Add 150_000 UST to our contract balance
    deps.querier.update_balance(
        MOCK_CONTRACT_ADDR,
        vec![Coin {
            denom: "uusd".to_string(),
            amount: Uint128::from(INITIAL_DEPOSIT_AMOUNT),
        }],
    );

    // Users buys winning ticket
    let msg = ExecuteMsg::Deposit {
        combinations: vec![String::from("00000")],
    };
    let info = mock_info(
        "addr0000",
        &[Coin {
            denom: "uusd".to_string(),
            amount: (Decimal256::percent(TICKET_PRICE) * Uint256::one()).into(),
        }],
    );

    // Mock aUST-UST exchange rate
    deps.querier.with_exchange_rate(Decimal256::permille(RATE));

    let _res = execute(deps.as_mut(), mock_env(), info, msg).unwrap();

    let address_raw = deps.api.addr_validate("addr0000").unwrap();

    // Check depositor info was updated correctly
    assert_eq!(
        read_depositor_info(deps.as_ref().storage, &address_raw),
        DepositorInfo {
            deposit_amount: Decimal256::percent(TICKET_PRICE),
            shares: Decimal256::percent(TICKET_PRICE) / Decimal256::permille(RATE),
            reward_index: Decimal256::zero(),
            pending_rewards: Decimal256::zero(),
            sponsor_amount: Decimal256::zero(),
            tickets: vec![String::from("00000")],
            unbonding_info: vec![]
        }
    );

    // Run lottery, one winner (5 hits) - should run correctly
    let info = mock_info(MOCK_CONTRACT_ADDR, &[]);

    //Advance time one week
    let mut env = mock_env();
    // Advance one week in time
    if let Duration::Time(time) = WEEK {
        env.block.time = env.block.time.plus_seconds(time);
    }

    //Add aterra balance
    deps.querier.with_token_balances(&[(
        &A_UST.to_string(),
        &[(
            &MOCK_CONTRACT_ADDR.to_string(),
            &Uint128::from(20_000_000u128),
        )],
    )]);

    // Execute Lottery
    let msg = ExecuteMsg::ExecuteLottery {};
    let _res = execute(deps.as_mut(), env.clone(), info.clone(), msg).unwrap();

    let msg = ExecuteMsg::ExecutePrize { limit: None };
    let res = execute(deps.as_mut(), env.clone(), info, msg).unwrap();

    // Check lottery info was updated correctly

    let state = query_state(deps.as_ref(), mock_env(), None).unwrap();

    let total_prize = calculate_total_prize(
        state.shares_supply,
        state.deposit_shares,
        Decimal256::from_uint256(Uint256::from(INITIAL_DEPOSIT_AMOUNT)),
        Uint256::from(20_000_000u128),
        1,
    );

    let awarded_prize = total_prize * Decimal256::percent(50);

    assert_eq!(
        read_lottery_info(deps.as_ref().storage, 0u64),
        LotteryInfo {
            sequence: "00000".to_string(),
            awarded: true,
            total_prizes: awarded_prize,
            number_winners: [0, 0, 0, 0, 0, 1],
            page: "".to_string()
        }
    );

    let prizes = query_prizes(deps.as_ref(), &address_raw, 0u64).unwrap();
    assert_eq!(prizes.matches, [0, 0, 0, 0, 0, 1]);

    let state = query_state(deps.as_ref(), mock_env(), None).unwrap();

    assert_eq!(state.current_lottery, 1u64);
    assert_eq!(state.total_reserve, Decimal256::zero(),);

    // From the initialization of the contract
    assert_eq!(state.award_available, total_prize - awarded_prize);

    assert_eq!(res.messages, vec![]);

    assert_eq!(
        res.attributes,
        vec![
            attr("action", "execute_prize"),
            attr("total_awarded_prize", awarded_prize.to_string()),
        ]
    );
}

#[test]
fn execute_prize_winners_diff_ranks() {
    // Initialize contract
    let mut deps = mock_dependencies(&[]);

    mock_instantiate(deps.as_mut());
    mock_register_contracts(deps.as_mut());

    // Add 150_000 UST to our contract balance
    deps.querier.update_balance(
        MOCK_CONTRACT_ADDR,
        vec![Coin {
            denom: "uusd".to_string(),
            amount: Uint128::from(INITIAL_DEPOSIT_AMOUNT),
        }],
    );

    // Mock aUST-UST exchange rate
    deps.querier.with_exchange_rate(Decimal256::permille(RATE));

    // Users buys winning ticket - 5 hits
    let msg = ExecuteMsg::Deposit {
        combinations: vec![String::from("00000")],
    };
    let info = mock_info(
        "addr0000",
        &[Coin {
            denom: "uusd".to_string(),
            amount: (Decimal256::percent(TICKET_PRICE) * Uint256::one()).into(),
        }],
    );

    let _res = execute(deps.as_mut(), mock_env(), info, msg).unwrap();

    let address_raw_0 = deps.api.addr_validate("addr0000").unwrap();

    // Check depositor info was updated correctly
    assert_eq!(
        read_depositor_info(deps.as_ref().storage, &address_raw_0),
        DepositorInfo {
            deposit_amount: Decimal256::percent(TICKET_PRICE),
            shares: Decimal256::percent(TICKET_PRICE) / Decimal256::permille(RATE),
            reward_index: Decimal256::zero(),
            pending_rewards: Decimal256::zero(),
            sponsor_amount: Decimal256::zero(),
            tickets: vec![String::from("00000")],
            unbonding_info: vec![]
        }
    );

    // Users buys winning ticket - 2 hits
    let msg = ExecuteMsg::Deposit {
        combinations: vec![String::from("00100")],
    };
    let info = mock_info(
        "addr0001",
        &[Coin {
            denom: "uusd".to_string(),
            amount: (Decimal256::percent(TICKET_PRICE) * Uint256::one()).into(),
        }],
    );

    let _res = execute(deps.as_mut(), mock_env(), info, msg).unwrap();

    let address_raw_1 = deps.api.addr_validate("addr0001").unwrap();

    // Check depositor info was updated correctly
    assert_eq!(
        read_depositor_info(deps.as_ref().storage, &address_raw_1),
        DepositorInfo {
            deposit_amount: Decimal256::percent(TICKET_PRICE),
            shares: Decimal256::percent(TICKET_PRICE) / Decimal256::permille(RATE),
            reward_index: Decimal256::zero(),
            pending_rewards: Decimal256::zero(),
            sponsor_amount: Decimal256::zero(),
            tickets: vec![String::from("00100")],
            unbonding_info: vec![]
        }
    );

    // Run lottery, one winner (5 hits), one winner (2 hits) - should run correctly
    let info = mock_info(MOCK_CONTRACT_ADDR, &[]);
    //Advance time one week
    let mut env = mock_env();
    // Advance one week in time
    if let Duration::Time(time) = WEEK {
        env.block.time = env.block.time.plus_seconds(time);
    }

    //Add aterra balance
    deps.querier.with_token_balances(&[(
        &A_UST.to_string(),
        &[(
            &MOCK_CONTRACT_ADDR.to_string(),
            &Uint128::from(30_000_000u128),
        )],
    )]);

    // Execute Lottery
    let msg = ExecuteMsg::ExecuteLottery {};
    let _res = execute(deps.as_mut(), env.clone(), info.clone(), msg).unwrap();

    let msg = ExecuteMsg::ExecutePrize { limit: None };
    let res = execute(deps.as_mut(), env.clone(), info, msg).unwrap();

    // Check lottery info was updated correctly

    let state = query_state(deps.as_ref(), mock_env(), None).unwrap();

    let total_prize = calculate_total_prize(
        state.shares_supply,
        state.deposit_shares,
        Decimal256::from_uint256(Uint256::from(INITIAL_DEPOSIT_AMOUNT)),
        Uint256::from(30_000_000u128),
        2,
    );

    let awarded_prize_0 = total_prize * Decimal256::percent(50);
    let awarded_prize_1 = total_prize * Decimal256::percent(5);
    let awarded_prize = awarded_prize_0 + awarded_prize_1;

    assert_eq!(
        read_lottery_info(deps.as_ref().storage, 0u64),
        LotteryInfo {
            sequence: "00000".to_string(),
            awarded: true,
            total_prizes: awarded_prize,
            number_winners: [0, 0, 1, 0, 0, 1],
            page: "".to_string()
        }
    );

    let prizes = query_prizes(deps.as_ref(), &address_raw_0, 0u64).unwrap();
    assert_eq!(prizes.matches, [0, 0, 0, 0, 0, 1]);

    let prizes = query_prizes(deps.as_ref(), &address_raw_1, 0u64).unwrap();
    assert_eq!(prizes.matches, [0, 0, 1, 0, 0, 0]);

    let state = query_state(deps.as_ref(), mock_env(), None).unwrap();

    assert_eq!(state.current_lottery, 1u64);

    // From the initialization of the contract
    assert_eq!(state.award_available, total_prize - awarded_prize);

    assert_eq!(res.messages, vec![]);

    assert_eq!(
        res.attributes,
        vec![
            attr("action", "execute_prize"),
            attr("total_awarded_prize", awarded_prize.to_string()),
        ]
    );
}

#[test]
fn execute_prize_winners_same_rank() {
    // Initialize contract
    let mut deps = mock_dependencies(&[]);

    mock_instantiate(deps.as_mut());
    mock_register_contracts(deps.as_mut());

    // Add 150_000 UST to our contract balance
    deps.querier.update_balance(
        MOCK_CONTRACT_ADDR,
        vec![Coin {
            denom: "uusd".to_string(),
            amount: Uint128::from(INITIAL_DEPOSIT_AMOUNT),
        }],
    );

    // Mock aUST-UST exchange rate
    deps.querier.with_exchange_rate(Decimal256::permille(RATE));

    // Users buys winning ticket - 5 hits
    let msg = ExecuteMsg::Deposit {
        combinations: vec![String::from("00001")],
    };
    let info = mock_info(
        "addr0000",
        &[Coin {
            denom: DENOM.to_string(),
            amount: (Decimal256::percent(TICKET_PRICE) * Uint256::one()).into(),
        }],
    );

    let _res = execute(deps.as_mut(), mock_env(), info, msg).unwrap();

    let address_raw_0 = deps.api.addr_validate("addr0000").unwrap();

    // Check depositor info was updated correctly
    assert_eq!(
        read_depositor_info(deps.as_ref().storage, &address_raw_0),
        DepositorInfo {
            deposit_amount: Decimal256::percent(TICKET_PRICE),
            shares: Decimal256::percent(TICKET_PRICE) / Decimal256::permille(RATE),
            reward_index: Decimal256::zero(),
            pending_rewards: Decimal256::zero(),
            sponsor_amount: Decimal256::zero(),
            tickets: vec![String::from("00001")],
            unbonding_info: vec![]
        }
    );

    // Users buys winning ticket - 5 hits
    let msg = ExecuteMsg::Deposit {
        combinations: vec![String::from("00001")],
    };
    let info = mock_info(
        "addr0001",
        &[Coin {
            denom: "uusd".to_string(),
            amount: (Decimal256::percent(TICKET_PRICE) * Uint256::one()).into(),
        }],
    );

    let _res = execute(deps.as_mut(), mock_env(), info, msg).unwrap();

    let address_raw_1 = deps.api.addr_validate("addr0001").unwrap();

    // Check depositor info was updated correctly
    assert_eq!(
        read_depositor_info(deps.as_ref().storage, &address_raw_1),
        DepositorInfo {
            deposit_amount: Decimal256::percent(TICKET_PRICE),
            shares: Decimal256::percent(TICKET_PRICE) / Decimal256::permille(RATE),
            reward_index: Decimal256::zero(),
            pending_rewards: Decimal256::zero(),
            sponsor_amount: Decimal256::zero(),
            tickets: vec![String::from("00001")],
            unbonding_info: vec![]
        }
    );

    // Run lottery, one winner (5 hits), one winner (5 hits) - should run correctly
    let info = mock_info(MOCK_CONTRACT_ADDR, &[]);

    let mut env = mock_env();
    // Advance one week in time
    if let Duration::Time(time) = WEEK {
        env.block.time = env.block.time.plus_seconds(time);
    }

    //Add aterra balance
    deps.querier.with_token_balances(&[(
        &A_UST.to_string(),
        &[(
            &MOCK_CONTRACT_ADDR.to_string(),
            &Uint128::from(30_000_000u128),
        )],
    )]);

    // Execute Lottery
    let msg = ExecuteMsg::ExecuteLottery {};
    let _res = execute(deps.as_mut(), env.clone(), info.clone(), msg).unwrap();

    let msg = ExecuteMsg::ExecutePrize { limit: None };
    let res = execute(deps.as_mut(), env.clone(), info, msg).unwrap();

    let state = query_state(deps.as_ref(), mock_env(), None).unwrap();
    // total prize
    let total_prize = calculate_total_prize(
        state.shares_supply,
        state.deposit_shares,
        Decimal256::from_uint256(Uint256::from(INITIAL_DEPOSIT_AMOUNT)),
        Uint256::from(30_000_000u128),
        2,
    );

    let awarded_prize = total_prize * Decimal256::percent(30);

    assert_eq!(
        read_lottery_info(deps.as_ref().storage, 0u64),
        LotteryInfo {
            sequence: "00000".to_string(),
            awarded: true,
            total_prizes: awarded_prize,
            number_winners: [0, 0, 0, 0, 2, 0],
            page: "".to_string()
        }
    );

    let state = query_state(deps.as_ref(), mock_env(), None).unwrap();
    assert_eq!(state.current_lottery, 1u64);
    assert_eq!(state.total_reserve, Decimal256::zero(),);

    // From the initialization of the contract
    assert_eq!(state.award_available, total_prize - awarded_prize);

    assert_eq!(res.messages, vec![]);

    assert_eq!(
        res.attributes,
        vec![
            attr("action", "execute_prize"),
            attr("total_awarded_prize", awarded_prize.to_string()),
        ]
    );
}

#[test]
fn execute_prize_one_winner_multiple_ranks() {
    // Initialize contract
    let mut deps = mock_dependencies(&[]);

    mock_instantiate(deps.as_mut());
    mock_register_contracts(deps.as_mut());

    // Add 150_000 UST to our contract balance
    deps.querier.update_balance(
        MOCK_CONTRACT_ADDR,
        vec![Coin {
            denom: "uusd".to_string(),
            amount: Uint128::from(INITIAL_DEPOSIT_AMOUNT),
        }],
    );

    // Mock aUST-UST exchange rate
    deps.querier.with_exchange_rate(Decimal256::permille(RATE));

    // Users buys winning ticket - 5 hits
    let msg = ExecuteMsg::Deposit {
        combinations: vec![String::from("00000")],
    };
    let info = mock_info(
        "addr0000",
        &[Coin {
            denom: DENOM.to_string(),
            amount: (Decimal256::percent(TICKET_PRICE) * Uint256::one()).into(),
        }],
    );

    let _res = execute(deps.as_mut(), mock_env(), info.clone(), msg).unwrap();

    // Users buys winning ticket - 5 hits
    let msg = ExecuteMsg::Deposit {
        combinations: vec![String::from("00001")],
    };
    let _res = execute(deps.as_mut(), mock_env(), info.clone(), msg).unwrap();

    let msg = ExecuteMsg::Deposit {
        combinations: vec![String::from("00002")],
    };
    let _res = execute(deps.as_mut(), mock_env(), info.clone(), msg).unwrap();

    let msg = ExecuteMsg::Deposit {
        combinations: vec![String::from("00003")],
    };
    let _res = execute(deps.as_mut(), mock_env(), info.clone(), msg).unwrap();

    let msg = ExecuteMsg::Deposit {
        combinations: vec![String::from("01003")],
    };
    let _res = execute(deps.as_mut(), mock_env(), info.clone(), msg).unwrap();

    let address_raw = deps.api.addr_validate("addr0000").unwrap();

    // Check depositor info was updated correctly
    assert_eq!(
        read_depositor_info(deps.as_ref().storage, &address_raw),
        DepositorInfo {
            deposit_amount: Decimal256::percent(5 * TICKET_PRICE),
            shares: Decimal256::percent(5 * TICKET_PRICE) / Decimal256::permille(RATE),
            reward_index: Decimal256::zero(),
            pending_rewards: Decimal256::zero(),
            tickets: vec![
                String::from("00000"),
                String::from("00001"),
                String::from("00002"),
                String::from("00003"),
                String::from("01003")
            ],
            sponsor_amount: Decimal256::zero(),
            unbonding_info: vec![]
        }
    );

    let mut env = mock_env();
    // Advance one week in time
    if let Duration::Time(time) = WEEK {
        env.block.time = env.block.time.plus_seconds(time);
    }

    //Add aterra balance
    deps.querier.with_token_balances(&[(
        &A_UST.to_string(),
        &[(
            &MOCK_CONTRACT_ADDR.to_string(),
            &Uint128::from(55_000_000u128),
        )],
    )]);

    let info = mock_info(MOCK_CONTRACT_ADDR, &[]);

    // Execute Lottery
    let msg = ExecuteMsg::ExecuteLottery {};
    let _res = execute(deps.as_mut(), env.clone(), info.clone(), msg).unwrap();

    let msg = ExecuteMsg::ExecutePrize { limit: None };
    let res = execute(deps.as_mut(), env.clone(), info, msg).unwrap();

    let state = query_state(deps.as_ref(), mock_env(), None).unwrap();
    // total prize
    let total_prize = calculate_total_prize(
        state.shares_supply,
        state.deposit_shares,
        Decimal256::from_uint256(Uint256::from(INITIAL_DEPOSIT_AMOUNT)),
        Uint256::from(55_000_000u128),
        5,
    );

    let awarded_prize = total_prize * Decimal256::percent(50 + 30);

    assert_eq!(
        read_lottery_info(deps.as_ref().storage, 0u64),
        LotteryInfo {
            sequence: "00000".to_string(),
            awarded: true,
            total_prizes: awarded_prize,
            number_winners: [0, 0, 0, 0, 3, 1],
            page: "".to_string()
        }
    );

    let prizes = query_prizes(deps.as_ref(), &address_raw, 0u64).unwrap();
    assert_eq!(prizes.matches, [0, 0, 0, 0, 3, 1]);

    let state = query_state(deps.as_ref(), mock_env(), None).unwrap();
    assert_eq!(state.current_lottery, 1u64);
    assert_eq!(state.total_reserve, Decimal256::zero());

    // From the initialization of the contract
    assert_eq!(state.award_available, total_prize - awarded_prize);

    assert_eq!(res.messages, vec![]);

    assert_eq!(
        res.attributes,
        vec![
            attr("action", "execute_prize"),
            attr("total_awarded_prize", awarded_prize.to_string()),
        ]
    );
}

#[test]
fn execute_prize_multiple_winners_one_ticket() {
    // Initialize contract
    let mut deps = mock_dependencies(&[]);

    mock_instantiate(deps.as_mut());
    mock_register_contracts(deps.as_mut());

    // Add 150_000 UST to our contract balance
    deps.querier.update_balance(
        MOCK_CONTRACT_ADDR,
        vec![Coin {
            denom: "uusd".to_string(),
            amount: Uint128::from(INITIAL_DEPOSIT_AMOUNT),
        }],
    );

    // Mock aUST-UST exchange rate
    deps.querier.with_exchange_rate(Decimal256::permille(RATE));

    let msg = ExecuteMsg::Deposit {
        combinations: vec![String::from("00000")],
    };

    // User 0 buys winning ticket - 5 hits
    let info = mock_info(
        "addr0000",
        &[Coin {
            denom: DENOM.to_string(),
            amount: (Decimal256::percent(TICKET_PRICE) * Uint256::one()).into(),
        }],
    );

    let _res = execute(deps.as_mut(), mock_env(), info, msg.clone()).unwrap();

    // User 1 buys winning ticket - 5 hits
    let info = mock_info(
        "addr1111",
        &[Coin {
            denom: DENOM.to_string(),
            amount: (Decimal256::percent(TICKET_PRICE) * Uint256::one()).into(),
        }],
    );

    let _res = execute(deps.as_mut(), mock_env(), info, msg.clone()).unwrap();

    // User 2 buys winning ticket - 5 hits
    let info = mock_info(
        "addr2222",
        &[Coin {
            denom: DENOM.to_string(),
            amount: (Decimal256::percent(TICKET_PRICE) * Uint256::one()).into(),
        }],
    );

    let _res = execute(deps.as_mut(), mock_env(), info, msg.clone()).unwrap();

    let address_0 = deps.api.addr_validate("addr0000").unwrap();
    let address_1 = deps.api.addr_validate("addr1111").unwrap();
    let address_2 = deps.api.addr_validate("addr2222").unwrap();

    let ticket = query_ticket_info(deps.as_ref(), String::from("00000")).unwrap();

    assert_eq!(
        ticket.holders,
        vec![address_0.clone(), address_1.clone(), address_2.clone()]
    );

    let mut env = mock_env();
    // Advance one week in time
    if let Duration::Time(time) = WEEK {
        env.block.time = env.block.time.plus_seconds(time);
    }

    //Add aterra balance
    deps.querier.with_token_balances(&[(
        &A_UST.to_string(),
        &[(
            &MOCK_CONTRACT_ADDR.to_string(),
            &Uint128::from(31_000_000u128),
        )],
    )]);

    let info = mock_info(MOCK_CONTRACT_ADDR, &[]);

    // Execute Lottery
    let msg = ExecuteMsg::ExecuteLottery {};
    let _res = execute(deps.as_mut(), env.clone(), info.clone(), msg).unwrap();

    let msg = ExecuteMsg::ExecutePrize { limit: None };
    let res = execute(deps.as_mut(), env.clone(), info, msg).unwrap();

    let state = query_state(deps.as_ref(), mock_env(), None).unwrap();
    // total prize
    let total_prize = calculate_total_prize(
        state.shares_supply,
        state.deposit_shares,
        Decimal256::from_uint256(Uint256::from(INITIAL_DEPOSIT_AMOUNT)),
        Uint256::from(31_000_000u128),
        3,
    );

    let awarded_prize = total_prize * Decimal256::percent(50);

    assert_eq!(
        read_lottery_info(deps.as_ref().storage, 0u64),
        LotteryInfo {
            sequence: "00000".to_string(),
            awarded: true,
            total_prizes: awarded_prize,
            number_winners: [0, 0, 0, 0, 0, 3],
            page: "".to_string()
        }
    );

    let prizes = query_prizes(deps.as_ref(), &address_0, 0u64).unwrap();
    assert_eq!(prizes.matches, [0, 0, 0, 0, 0, 1]);

    let state = query_state(deps.as_ref(), mock_env(), None).unwrap();
    assert_eq!(state.current_lottery, 1u64);
    assert_eq!(state.total_reserve, Decimal256::zero());

    // From the initialization of the contract
    assert_eq!(state.award_available, total_prize - awarded_prize);

    assert_eq!(res.messages, vec![]);

    assert_eq!(
        res.attributes,
        vec![
            attr("action", "execute_prize"),
            attr("total_awarded_prize", awarded_prize.to_string()),
        ]
    );
}

#[test]
fn execute_prize_pagination() {
    // Initialize contract
    let mut deps = mock_dependencies(&[]);

    mock_instantiate(deps.as_mut());
    mock_register_contracts(deps.as_mut());

    // Add 150_000 UST to our contract balance
    deps.querier.update_balance(
        MOCK_CONTRACT_ADDR,
        vec![Coin {
            denom: "uusd".to_string(),
            amount: Uint128::from(INITIAL_DEPOSIT_AMOUNT),
        }],
    );

    let addresses_count = 480u64;
    let addresses_range = 0..addresses_count;
    let addresses = addresses_range
        .map(|c| format!("addr{:0>4}", c))
        .collect::<Vec<String>>();

    // Mock aUST-UST exchange rate
    deps.querier.with_exchange_rate(Decimal256::permille(RATE));

    for (index, address) in addresses.iter().enumerate() {
        // Users buys winning ticket
        let msg = ExecuteMsg::Deposit {
            combinations: vec![format!("{:0>5}", index)],
            // combinations: vec![String::from("00000")],
        };
        let info = mock_info(
            address.as_str(),
            &[Coin {
                denom: "uusd".to_string(),
                amount: (Decimal256::percent(TICKET_PRICE) * Uint256::one()).into(),
            }],
        );

        let _res = execute(deps.as_mut(), mock_env(), info, msg).unwrap();
    }

    // Run lottery - should run correctly
    let info = mock_info(MOCK_CONTRACT_ADDR, &[]);

    let mut env = mock_env();
    // Advance one week in time
    if let Duration::Time(time) = WEEK {
        env.block.time = env.block.time.plus_seconds(time);
    }

    //Add aterra balance
    deps.querier.with_token_balances(&[(
        &A_UST.to_string(),
        &[(
            &MOCK_CONTRACT_ADDR.to_string(),
            &Uint128::from(16_000_000_000u128),
        )],
    )]);

    // Execute Lottery
    let msg = ExecuteMsg::ExecuteLottery {};
    let _res = execute(deps.as_mut(), env.clone(), info.clone(), msg).unwrap();

    let msg = ExecuteMsg::ExecutePrize { limit: None };
    let _res = execute(deps.as_mut(), env.clone(), info.clone(), msg.clone()).unwrap();

    // Check lottery info was updated correctly

    let lottery_info = read_lottery_info(deps.as_ref().storage, 0u64);

    println!("lottery_info: {:x?}", lottery_info);
    assert!(!lottery_info.awarded);

    // Second pagination round
    let _res = execute(deps.as_mut(), env.clone(), info.clone(), msg.clone()).unwrap();

    // Check lottery info was updated correctly

    let lottery_info = read_lottery_info(deps.as_ref().storage, 0u64);

    println!("lottery_info: {:x?}", lottery_info);

    // Third pagination round
    let _res = execute(deps.as_mut(), env.clone(), info.clone(), msg.clone()).unwrap();

    // Check lottery info was updated correctly
    let lottery_info = read_lottery_info(deps.as_ref().storage, 0u64);

    println!("lottery_info: {:x?}", lottery_info);

    // Fourth pagination round
    let _res = execute(deps.as_mut(), env.clone(), info.clone(), msg.clone()).unwrap();

    // Check lottery info was updated correctly

    let lottery_info = read_lottery_info(deps.as_ref().storage, 0u64);

    println!("lottery_info: {:x?}", lottery_info);

    // Fifth pagination round
    let _res = execute(deps.as_mut(), env.clone(), info.clone(), msg.clone()).unwrap();

    // Check lottery info was updated correctly

    let lottery_info = read_lottery_info(deps.as_ref().storage, 0u64);

    println!("lottery_info: {:x?}", lottery_info);

    assert!(lottery_info.awarded);
}

#[test]
fn claim_rewards_one_depositor() {
    // Initialize contract
    let mut deps = mock_dependencies(&[]);

    mock_instantiate(deps.as_mut());
    mock_register_contracts(deps.as_mut());

    let info = mock_info("addr0000", &[]);

    /*
    STATE.update(deps.as_mut().storage,  |mut state| {
        state.glow_emission_rate = Decimal256::one();
        Ok(state.unwrap())
    }).unwrap();
     */
    let mut state = STATE.load(deps.as_mut().storage).unwrap();
    state.glow_emission_rate = Decimal256::one();
    STATE.save(deps.as_mut().storage, &state);

    // User has no deposits, so no claimable rewards and empty msg returned
    let msg = ExecuteMsg::ClaimRewards {};
    let res = execute(deps.as_mut(), mock_env(), info, msg).unwrap();
    assert_eq!(res.messages.len(), 0);

    // Deposit of 20_000_000 uusd
    let msg = ExecuteMsg::Deposit {
        combinations: vec![String::from("13579"), String::from("34567")],
    };
    let info = mock_info(
        "addr0000",
        &[Coin {
            denom: "uusd".to_string(),
            amount: (Decimal256::percent(TICKET_PRICE * 2u64) * Uint256::one()).into(),
        }],
    );

    let mut env = mock_env();

    let _res = execute(deps.as_mut(), env.clone(), info, msg);

    // User has deposits but zero blocks have passed, so no rewards accrued
    let info = mock_info("addr0000", &[]);
    let msg = ExecuteMsg::ClaimRewards {};
    let res = execute(deps.as_mut(), env.clone(), info.clone(), msg.clone()).unwrap();
    assert_eq!(res.messages.len(), 0);

    // After 100 blocks
    env.block.height += 100;
    let res = execute(deps.as_mut(), env, info, msg).unwrap();

    assert_eq!(
        res.messages,
        vec![SubMsg::new(CosmosMsg::Wasm(WasmMsg::Execute {
            contract_addr: DISTRIBUTOR_ADDR.to_string(),
            funds: vec![],
            msg: to_binary(&FaucetExecuteMsg::Spend {
                recipient: "addr0000".to_string(),
                amount: Uint128::from(100u128),
            })
            .unwrap(),
        }))]
    );

    let res: DepositorInfoResponse = from_binary(
        &query(
            deps.as_ref(),
            mock_env(),
            QueryMsg::Depositor {
                address: "addr0000".to_string(),
            },
        )
        .unwrap(),
    )
    .unwrap();
    assert_eq!(res.pending_rewards, Decimal256::zero());
    assert_eq!(
        res.reward_index,
        Decimal256::percent(10000u64) / (Decimal256::percent(TICKET_PRICE * 2u64))
    );
}

#[test]
fn claim_rewards_multiple_depositors() {
    // Initialize contract
    let mut deps = mock_dependencies(&[]);

    mock_instantiate(deps.as_mut());
    mock_register_contracts(deps.as_mut());

    let mut state = STATE.load(deps.as_mut().storage).unwrap();
    state.glow_emission_rate = Decimal256::one();
    STATE.save(deps.as_mut().storage, &state);

    //TODO: should query glow emission rate instead of hard-code
    /*
    STATE.update(deps.as_mut().storage,  |mut state| {
        state.glow_emission_rate = Decimal256::one();
        Ok(state)
    }).unwrap();
     */

    // USER 0 Deposits 20_000_000 uusd
    let msg = ExecuteMsg::Deposit {
        combinations: vec![String::from("13579"), String::from("34567")],
    };
    let info = mock_info(
        "addr0000",
        &[Coin {
            denom: "uusd".to_string(),
            amount: (Decimal256::percent(TICKET_PRICE * 2u64) * Uint256::one()).into(),
        }],
    );

    let mut env = mock_env();

    let _res = execute(deps.as_mut(), env.clone(), info, msg);

    // USER 1 Deposits another 20_000_000 uusd
    let msg = ExecuteMsg::Deposit {
        combinations: vec![String::from("00000"), String::from("11111")],
    };
    let info = mock_info(
        "addr1111",
        &[Coin {
            denom: "uusd".to_string(),
            amount: (Decimal256::percent(TICKET_PRICE * 2u64) * Uint256::one()).into(),
        }],
    );
    let _res = execute(deps.as_mut(), env.clone(), info, msg);

    let info = mock_info("addr0000", &[]);

    // After 100 blocks
    env.block.height += 100;

    let state = query_state(deps.as_ref(), env.clone(), None).unwrap();
    println!("Global reward index: {:?}", state.global_reward_index);
    println!("Emission rate {:?}", state.glow_emission_rate);
    println!("Last reward updated {:?}", state.last_reward_updated);
    println!("Current height {:?}", env.block.height);

    let msg = ExecuteMsg::ClaimRewards {};
    let res = execute(deps.as_mut(), env, info, msg).unwrap();

    println!("{:?}", res.attributes);
    assert_eq!(
        res.messages,
        vec![SubMsg::new(CosmosMsg::Wasm(WasmMsg::Execute {
            contract_addr: DISTRIBUTOR_ADDR.to_string(),
            funds: vec![],
            msg: to_binary(&FaucetExecuteMsg::Spend {
                recipient: "addr0000".to_string(),
                amount: Uint128::from(50u128),
            })
            .unwrap(),
        }))]
    );

    // Checking USER 0 state is correct
    let res: DepositorInfoResponse = from_binary(
        &query(
            deps.as_ref(),
            mock_env(),
            QueryMsg::Depositor {
                address: "addr0000".to_string(),
            },
        )
        .unwrap(),
    )
    .unwrap();
    assert_eq!(res.pending_rewards, Decimal256::zero());
    assert_eq!(
        res.reward_index,
        Decimal256::percent(10000u64) / (Decimal256::percent(TICKET_PRICE * 4u64))
    );

    // Checking USER 1 state is correct
    let res: DepositorInfoResponse = from_binary(
        &query(
            deps.as_ref(),
            mock_env(),
            QueryMsg::Depositor {
                address: "addr1111".to_string(),
            },
        )
        .unwrap(),
    )
    .unwrap();
    assert_eq!(res.pending_rewards, Decimal256::zero());
    assert_eq!(res.reward_index, Decimal256::zero());

    //TODO: Add a subsequent deposit at a later env.block.height and test again
}

#[test]
fn execute_epoch_operations() {
    // Initialize contract
    let mut deps = mock_dependencies(&[]);

    mock_instantiate(deps.as_mut());
    mock_register_contracts(deps.as_mut());

    deps.querier.with_tax(
        Decimal::percent(1),
        &[(&"uusd".to_string(), &Uint128::from(1000000u128))],
    );

    let info = mock_info("addr0000", &[]);
    let mut env = mock_env();

    let mut state = STATE.load(deps.as_mut().storage).unwrap();
    state.total_reserve = Decimal256::percent(50000);
    STATE.save(deps.as_mut().storage, &state);

    /*
    STATE.update(deps.as_mut().storage,  |mut state| {
        state.total_reserve = Decimal256::percent(50000);
        Ok(state)
    }).unwrap();
     */

    env.block.height += 100;

    let msg = ExecuteMsg::ExecuteEpochOps {};
    let res = execute(deps.as_mut(), env.clone(), info, msg).unwrap();

    assert_eq!(
        res.messages,
        vec![SubMsg::new(CosmosMsg::Bank(BankMsg::Send {
            to_address: GOV_ADDR.to_string(),
            amount: vec![Coin {
                denom: DENOM.to_string(),
                amount: Uint128::from(496u128), // 1% tax
            }],
        }))]
    );

    let state = query_state(deps.as_ref(), env.clone(), None).unwrap();
    // Glow Emission rate must be 1 as hard-coded in mock querier
    assert_eq!(
        state,
        StateResponse {
            total_tickets: Uint256::zero(),
            total_reserve: Decimal256::zero(),
            total_deposits: Decimal256::zero(),
            lottery_deposits: Decimal256::zero(),
            shares_supply: Decimal256::zero(),
            deposit_shares: Decimal256::zero(),
            award_available: Decimal256::from_uint256(INITIAL_DEPOSIT_AMOUNT),
            current_lottery: 0,
            last_reward_updated: 12445,
            global_reward_index: Decimal256::zero(),
            next_lottery_time: WEEK.after(&env.block),
            glow_emission_rate: Decimal256::one()
        }
    );
}

fn calculate_total_prize(
    shares_supply: Decimal256,
    deposit_shares: Decimal256,
    initial_balance: Decimal256,
    aust_balance: Uint256,
    total_tickets: u64,
) -> Decimal256 {
    let aust_lottery_balance = aust_balance.multiply_ratio(
        (shares_supply - deposit_shares) * Uint256::one(),
        shares_supply * Uint256::one(),
    );

    let lottery_deposits =
        Decimal256::from_uint256(aust_lottery_balance) * Decimal256::permille(RATE);
    let net_yield = lottery_deposits
        - (Decimal256::percent(TICKET_PRICE * total_tickets)) * Decimal256::percent(SPLIT_FACTOR);
    initial_balance + net_yield
}<|MERGE_RESOLUTION|>--- conflicted
+++ resolved
@@ -804,7 +804,6 @@
     );
 }
 
-<<<<<<< HEAD
 #[test]
 fn sponsor() {
     // Initialize contract
@@ -890,8 +889,6 @@
     assert_eq!(state.shares_supply, Decimal256::zero());
 }
 
-=======
->>>>>>> 01712930
 #[test]
 fn withdraw() {
     // Initialize contract
