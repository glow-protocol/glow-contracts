use schemars::JsonSchema;
use serde::{Deserialize, Serialize};

use cosmwasm_bignumber::{Decimal256, Uint256};
use cosmwasm_std::{Addr, Uint128};
use cw0::{Duration, Expiration};

pub const TICKET_LENGTH: usize = 6;
pub const NUM_PRIZE_BUCKETS: usize = TICKET_LENGTH + 1;

#[derive(Serialize, Deserialize, Clone, Debug, PartialEq, JsonSchema)]
pub struct BoostConfig {
    pub base_multiplier: Decimal256,
    pub max_multiplier: Decimal256,
    pub total_voting_power_weight: Decimal256,
}

#[derive(Serialize, Deserialize, Clone, Debug, PartialEq, JsonSchema)]
pub struct InstantiateMsg {
    pub owner: String,
    pub stable_denom: String,                                // uusd
    pub anchor_contract: String,                             // anchor money market address
    pub aterra_contract: String,                             // aterra auusd contract address
    pub oracle_contract: String,                             // oracle address
    pub lottery_interval: u64,                               // time between lotteries
    pub epoch_interval: u64,   // time between executing epoch operations
    pub block_time: u64,       // number of blocks (or time) lottery is blocked while is executed
    pub round_delta: u64,      // number of rounds of security to get oracle rand
    pub ticket_price: Uint256, // prize of a ticket in stable_denom
    pub max_holders: u8,       // Max number of holders per ticket
    pub prize_distribution: [Decimal256; NUM_PRIZE_BUCKETS], // distribution for awarding prizes to winning tickets
    pub target_award: Uint256, // target award used in deposit rewards computation
    pub reserve_factor: Decimal256, // % of the prize that goes to the reserve fund
    pub split_factor: Decimal256, // what % of interest goes to saving and which one lotto pool
    pub instant_withdrawal_fee: Decimal256, // % to be deducted as a fee for instant withdrawals
    pub unbonding_period: u64, // unbonding period after regular withdrawals from pool
    pub initial_emission_rate: Decimal256, // initial GLOW emission rate for depositor rewards
    pub initial_lottery_execution: u64, // time in seconds for the first Lotto execution
    pub max_tickets_per_depositor: u64, // the maximum number of tickets that a depositor can hold
    pub glow_prize_buckets: [Uint256; NUM_PRIZE_BUCKETS], // glow to be awarded as a bonus to lottery winners
}

#[derive(Serialize, Deserialize, Clone, Debug, PartialEq, JsonSchema)]
#[serde(rename_all = "snake_case")]
pub enum ExecuteMsg {
    /// Register Contracts contract address - restricted to owner
    RegisterContracts {
        /// Gov contract accrues protocol fees and distributes them to Glow stakers
        gov_contract: String,
        /// Faucet contract to drip GLOW token to users and update Glow emission rate
        distributor_contract: String,
    },
    /// Update contract configuration - restricted to owner
    UpdateConfig {
        owner: Option<String>,
        oracle_addr: Option<String>,
        reserve_factor: Option<Decimal256>,
        instant_withdrawal_fee: Option<Decimal256>,
        unbonding_period: Option<u64>,
        epoch_interval: Option<u64>,
        max_holders: Option<u8>,
        max_tickets_per_depositor: Option<u64>,
<<<<<<< HEAD
        paused: Option<bool>,
=======
        lotto_winner_boost_config: Option<BoostConfig>,
>>>>>>> 137472b7
    },
    /// Update lottery configuration - restricted to owner
    UpdateLotteryConfig {
        lottery_interval: Option<u64>,
        block_time: Option<u64>,
        ticket_price: Option<Uint256>,
        prize_distribution: Option<[Decimal256; NUM_PRIZE_BUCKETS]>,
        round_delta: Option<u64>,
    },
    /// Deposit amount of stable into the pool
    Deposit { encoded_tickets: String },
    /// Deposit amount of stable into the pool in the name of the recipient
    Gift {
        encoded_tickets: String,
        recipient: String,
    },
    /// Sponsor the pool. If award is true, sponsor the award available directly
    Sponsor {
        award: Option<bool>,
        prize_distribution: Option<[Decimal256; NUM_PRIZE_BUCKETS]>,
    },
    /// Withdraws the sponsorship of the sender
    SponsorWithdraw {},
    /// Withdraws amount from the pool. If amount is None, it tries to withdraw all
    /// the pooled funds of the sender. If instant true, incurs on withdrawal fee.
    Withdraw {
        amount: Option<Uint128>,
        instant: Option<bool>,
    },
    /// Claim unbonded withdrawals
    Claim {},
    /// Claims pending lottery prizes for a given list of lottery ids
    ClaimLottery { lottery_ids: Vec<u64> },
    /// Claims pending depositor rewards
    ClaimRewards {},
    /// First step on the lottery execution. Sets oracle round number
    ExecuteLottery {},
    /// Second step (paginated) on the lottery execution. Sets winner sequence and
    /// stores winning sequences
    ExecutePrize { limit: Option<u32> },
    /// Updates rewards emission rate and transfer outstanding reserve to gov
    ExecuteEpochOps {},
    /// Handles the migrate loop
    MigrateOldDepositors { limit: Option<u32> },
}

/// We currently take no arguments for migrations
#[derive(Serialize, Deserialize, Clone, Debug, PartialEq, JsonSchema)]
pub struct MigrateMsg {
    pub glow_prize_buckets: [Uint256; NUM_PRIZE_BUCKETS], // glow to be awarded as a bonus to lottery winners
    pub max_tickets_per_depositor: u64, // the maximum number of tickets that a depositor can hold
}

#[derive(Serialize, Deserialize, Clone, Debug, PartialEq, JsonSchema)]
#[serde(rename_all = "snake_case")]
pub enum QueryMsg {
    /// Lotto contract configuration
    Config {},
    /// Current state. If block_height is provided, return current depositor rewards
    State { block_height: Option<u64> },
    /// Lotto pool current state. Savings aust and lottery deposits.
    Pool {},
    /// Lottery information by lottery id
    LotteryInfo { lottery_id: Option<u64> },
    /// Ticket information by sequence. Returns a list of holders (addresses)
    TicketInfo { sequence: String },
    /// Prizes for a given address on a given lottery id
    PrizeInfo { address: String, lottery_id: u64 },
    /// Depositor information by address
    DepositorInfo { address: String },
    /// List (paginated) of DepositorInfo
    DepositorsInfo {
        start_after: Option<String>,
        limit: Option<u32>,
    },
    /// List (paginated) of DepositorStats
    DepositorsStats {
        start_after: Option<String>,
        limit: Option<u32>,
    },
    /// Sponsor information by address
    Sponsor { address: String },
    /// Get the lottery balance. This is the amount that would be distributed in prizes if the lottery were run right
    /// now.
    LotteryBalance {},
}

// We define a custom struct for each query response
#[derive(Serialize, Deserialize, Clone, Debug, PartialEq, JsonSchema)]
pub struct ConfigResponse {
    pub owner: String,
    pub stable_denom: String,
    pub a_terra_contract: String,
    pub anchor_contract: String,
    pub gov_contract: String,
    pub distributor_contract: String,
    pub lottery_interval: Duration,
    pub epoch_interval: Duration,
    pub block_time: Duration,
    pub round_delta: u64,
    pub ticket_price: Uint256,
    pub max_holders: u8,
    pub prize_distribution: [Decimal256; NUM_PRIZE_BUCKETS],
    pub target_award: Uint256,
    pub reserve_factor: Decimal256,
    pub split_factor: Decimal256,
    pub instant_withdrawal_fee: Decimal256,
    pub unbonding_period: Duration,
    pub max_tickets_per_depositor: u64,
}

// We define a custom struct for each query response
#[derive(Serialize, Deserialize, Clone, Debug, PartialEq, JsonSchema)]
pub struct StateResponse {
    pub total_tickets: Uint256,
    pub total_reserve: Uint256,
    pub prize_buckets: [Uint256; NUM_PRIZE_BUCKETS],
    pub current_lottery: u64,
    pub next_lottery_time: Expiration,
    pub next_lottery_exec_time: Expiration,
    pub next_epoch: Expiration,
    pub last_reward_updated: u64,
    pub global_reward_index: Decimal256,
    pub glow_emission_rate: Decimal256,
}

// We define a custom struct for each query response
#[derive(Serialize, Deserialize, Clone, Debug, PartialEq, JsonSchema)]
pub struct PoolResponse {
    pub total_user_lottery_deposits: Uint256,
    pub total_user_savings_aust: Uint256,
    pub total_sponsor_lottery_deposits: Uint256,
}

// We define a custom struct for each query response
#[derive(Serialize, Deserialize, Clone, Debug, PartialEq, JsonSchema)]
pub struct LotteryInfoResponse {
    pub lottery_id: u64,
    pub rand_round: u64,
    pub sequence: String,
    pub awarded: bool,
    pub timestamp: u64,
    pub prize_buckets: [Uint256; NUM_PRIZE_BUCKETS],
    pub number_winners: [u32; NUM_PRIZE_BUCKETS],
    pub page: String,
}

// We define a custom struct for each query response
#[derive(Serialize, Deserialize, Clone, Debug, PartialEq, JsonSchema)]
pub struct DepositorInfoResponse {
    pub depositor: String,
    pub lottery_deposit: Uint256,
    pub savings_aust: Uint256,
    pub reward_index: Decimal256,
    pub pending_rewards: Decimal256,
    pub tickets: Vec<String>,
    pub unbonding_info: Vec<Claim>,
}

// We define a custom struct for each query response
#[derive(Serialize, Deserialize, Clone, Debug, PartialEq, JsonSchema)]
pub struct DepositorStatsResponse {
    pub depositor: String,
    pub lottery_deposit: Uint256,
    pub savings_aust: Uint256,
    pub reward_index: Decimal256,
    pub pending_rewards: Decimal256,
    pub num_tickets: usize,
}

// We define a custom struct for each query response
#[derive(Serialize, Deserialize, Clone, Debug, PartialEq, JsonSchema)]
pub struct SponsorInfoResponse {
    pub sponsor: String,
    pub lottery_deposit: Uint256,
    pub reward_index: Decimal256,
    pub pending_rewards: Decimal256,
}

// We define a custom struct for each query response
#[derive(Serialize, Deserialize, Clone, Debug, PartialEq, JsonSchema)]
pub struct DepositorsInfoResponse {
    pub depositors: Vec<DepositorInfoResponse>,
}

// We define a custom struct for each query response
#[derive(Serialize, Deserialize, Clone, Debug, PartialEq, JsonSchema)]
pub struct DepositorsStatsResponse {
    pub depositors: Vec<DepositorStatsResponse>,
}

#[derive(Serialize, Deserialize, Clone, Debug, PartialEq, JsonSchema)]
pub struct Claim {
    pub amount: Uint256,
    pub release_at: Expiration,
}

#[derive(Serialize, Deserialize, Clone, Debug, PartialEq, JsonSchema)]
pub struct TicketInfoResponse {
    pub holders: Vec<Addr>,
}

#[derive(Serialize, Deserialize, Clone, Debug, PartialEq, JsonSchema)]
pub struct PrizeInfoResponse {
    pub holder: Addr,
    pub lottery_id: u64,
    pub claimed: bool,
    pub matches: [u32; NUM_PRIZE_BUCKETS],
}

#[derive(Serialize, Deserialize, Clone, Debug, PartialEq, JsonSchema)]
pub struct LotteryBalanceResponse {
    pub lottery_balance: Uint256,
}<|MERGE_RESOLUTION|>--- conflicted
+++ resolved
@@ -60,11 +60,8 @@
         epoch_interval: Option<u64>,
         max_holders: Option<u8>,
         max_tickets_per_depositor: Option<u64>,
-<<<<<<< HEAD
         paused: Option<bool>,
-=======
         lotto_winner_boost_config: Option<BoostConfig>,
->>>>>>> 137472b7
     },
     /// Update lottery configuration - restricted to owner
     UpdateLotteryConfig {
